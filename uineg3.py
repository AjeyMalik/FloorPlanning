import tkinter as tk
from tkinter import ttk, messagebox, scrolledtext
import matplotlib.pyplot as plt
from matplotlib.backends.backend_tkagg import FigureCanvasTkAgg
import numpy as np
from neg3 import FloorPlan  # Import from your original file
import json
from tkinter import filedialog
import matplotlib.patches as mpatches
from matplotlib.patches import Rectangle
from matplotlib.lines import Line2D
# import matplotlib.patches as mpatches
import math


class CADApp:
    def __init__(self, parent, callback):
        self.window = tk.Toplevel(parent)
        self.callback = callback  # Callback to send regions back to main GUI
        self.grid_spacing = tk.IntVar(value=0)
        self.grid_spacing_set = False

        self.window.title("Enhanced CAD Grid Tool")
        self.window.state('zoomed')

        self.unit_spacing = 1
        self.pixels_per_unit = 50
        self.dot_radius = 2
        self.grid_points = []
        self.grid_dots = {}
        self.last_valid_point = None
        self.clicked_coordinates = []
        self.drawn_lines = []
        self.hover_line = None
        self.distance_labels = []
        self.is_closed_shape = False
        self.first_point = None
        self.scaled_coordinates = []

        self.insertion_mode = False
        self.insertion_start_point = None
        self.insertion_end_point = None
        self.insertion_position = None
        self.temp_coordinates = []

        self.setup_ui()
        self.create_grid()
        self.bind_events()

        self.window.bind('<Configure>', self.on_window_resize)

    def setup_ui(self):
        main_frame = ttk.Frame(self.window)
        main_frame.pack(fill=tk.BOTH, expand=True)

        control_frame = ttk.Frame(main_frame)
        control_frame.pack(side=tk.TOP, fill=tk.X, pady=5)

        ttk.Button(control_frame, text="Clear All", command=self.clear_all).pack(side=tk.LEFT, padx=5)
        ttk.Button(control_frame, text="Show Coordinates", command=self.show_coordinates).pack(side=tk.LEFT, padx=5)

        ttk.Label(control_frame, text="Grid Spacing:").pack(side=tk.LEFT, padx=5)
        self.grid_entry = ttk.Entry(control_frame, textvariable=self.grid_spacing, width=10)
        self.grid_entry.pack(side=tk.LEFT, padx=5)
        ttk.Button(control_frame, text="Set Grid Spacing", command=self.get_Grid_space).pack(side=tk.LEFT, padx=5)

        ttk.Button(control_frame, text="Finalize", command=self.is_Finalize).pack(side=tk.LEFT, padx=5)

        self.status_label = ttk.Label(control_frame, text="Enter a positive integer grid spacing to start drawing")
        self.status_label.pack(side=tk.RIGHT, padx=10)

        canvas_frame = ttk.Frame(main_frame)
        canvas_frame.pack(fill=tk.BOTH, expand=True)

        self.window.update_idletasks()
        width = self.window.winfo_width()
        height = self.window.winfo_height() - 100

        self.grid_width_units = max(50, width // self.pixels_per_unit)
        self.grid_height_units = max(30, height // self.pixels_per_unit)

        canvas_width = self.grid_width_units * self.pixels_per_unit + self.pixels_per_unit
        canvas_height = self.grid_height_units * self.pixels_per_unit + self.pixels_per_unit

        self.canvas = tk.Canvas(canvas_frame, bg='white',
                                scrollregion=(-self.pixels_per_unit / 2, -self.pixels_per_unit / 2,
                                              canvas_width, canvas_height))

        h_scroll = ttk.Scrollbar(canvas_frame, orient=tk.HORIZONTAL, command=self.canvas.xview)
        v_scroll = ttk.Scrollbar(canvas_frame, orient=tk.VERTICAL, command=self.canvas.yview)
        self.canvas.configure(xscrollcommand=h_scroll.set, yscrollcommand=v_scroll.set)

        self.canvas.grid(row=0, column=0, sticky="nsew")
        h_scroll.grid(row=1, column=0, sticky="ew")
        v_scroll.grid(row=0, column=1, sticky="ns")

        canvas_frame.grid_rowconfigure(0, weight=1)
        canvas_frame.grid_columnconfigure(0, weight=1)

    def get_Grid_space(self):
        try:
            value = self.grid_spacing.get()
            if value <= 0:
                messagebox.showerror("Invalid Input", "Grid spacing must be a positive integer.")
                return
            self.unit_spacing = value
            self.grid_spacing_set = True
            self.update_status()
            print(f"Grid spacing set to: {self.unit_spacing}")
        except tk.TclError:
            messagebox.showerror("Invalid Input", "Please enter a valid integer for grid spacing.")

    def create_grid(self):
        self.grid_points = []
        self.grid_dots = {}

        for grid_x in range(0, self.grid_width_units + 1):
            for grid_y in range(0, self.grid_height_units + 1):
                pixel_x = grid_x * self.pixels_per_unit
                pixel_y = grid_y * self.pixels_per_unit

                dot = self.canvas.create_oval(
                    pixel_x - self.dot_radius, pixel_y - self.dot_radius,
                    pixel_x + self.dot_radius, pixel_y + self.dot_radius,
                    fill='gray', outline='gray', tags="grid_dot"
                )

                self.grid_points.append((grid_x, grid_y, pixel_x, pixel_y, dot))
                self.grid_dots[(grid_x, grid_y)] = dot

    def bind_events(self):
        self.canvas.bind("<Button-1>", self.on_click)
        self.canvas.bind("<Button-3>", self.on_right_click)
        self.canvas.bind("<Motion>", self.on_hover)

    def on_window_resize(self, event):
        if event.widget == self.window:
            self.window.after_idle(self.recreate_grid)

    def recreate_grid(self):
        self.canvas.delete("grid_dot")

        width = self.window.winfo_width()
        height = self.window.winfo_height() - 100

        self.grid_width_units = max(50, width // self.pixels_per_unit)
        self.grid_height_units = max(30, height // self.pixels_per_unit)

        canvas_width = self.grid_width_units * self.pixels_per_unit + self.pixels_per_unit
        canvas_height = self.grid_height_units * self.pixels_per_unit + self.pixels_per_unit
        self.canvas.configure(scrollregion=(-self.pixels_per_unit / 2, -self.pixels_per_unit / 2,
                                            canvas_width, canvas_height))

        self.create_grid()

    def on_hover(self, event):
        if not self.grid_spacing_set or self.last_valid_point is None or self.is_closed_shape:
            return

        x, y = self.canvas.canvasx(event.x), self.canvas.canvasy(event.y)
        closest_point = self.find_closest_point(x, y)

        if closest_point and (closest_point[0], closest_point[1]) != self.last_valid_point:
            if self.hover_line:
                self.canvas.delete(self.hover_line)
                self.canvas.delete("hover_distance")
                self.hover_line = None

            if self.is_aligned(self.last_valid_point, (closest_point[0], closest_point[1])):
                last_pixel_x = self.last_valid_point[0] * self.pixels_per_unit
                last_pixel_y = self.last_valid_point[1] * self.pixels_per_unit

                self.hover_line = self.canvas.create_line(
                    last_pixel_x, last_pixel_y,
                    closest_point[2], closest_point[3],
                    fill='lightblue', width=1, dash=(5, 5)
                )

                distance = self.calculate_distance(self.last_valid_point, (closest_point[0], closest_point[1]))
                mid_x = (last_pixel_x + closest_point[2]) / 2
                mid_y = (last_pixel_y + closest_point[3]) / 2

                self.canvas.create_text(mid_x, mid_y - 10, text=f"{distance:.0f} units",
                                        fill='blue', tags="hover_distance", font=('Arial', 8))
        else:
            if self.hover_line:
                self.canvas.delete(self.hover_line)
                self.canvas.delete("hover_distance")
                self.hover_line = None

    def on_click(self, event):
        if not self.grid_spacing_set:
            messagebox.showinfo("Grid Spacing Required", "Please set a valid grid spacing before drawing.")
            return

        x, y = self.canvas.canvasx(event.x), self.canvas.canvasy(event.y)
        closest_point = self.find_closest_point(x, y)

        if closest_point:
            grid_x, grid_y = closest_point[0], closest_point[1]
            pixel_x, pixel_y = closest_point[2], closest_point[3]

            if self.is_closed_shape and not self.insertion_mode:
                self.status_label.config(text="Shape is closed. Delete edges or reset to continue.")
                return

            if self.insertion_mode:
                self.handle_insertion_click(grid_x, grid_y, pixel_x, pixel_y)
                return

            if (self.first_point is not None and
                    (grid_x, grid_y) == self.first_point and
                    len(self.clicked_coordinates) > 2 and
                    self.last_valid_point is not None and
                    self.is_aligned(self.last_valid_point, (grid_x, grid_y))):
                self.close_shape(grid_x, grid_y, pixel_x, pixel_y)
                return

            self.clicked_coordinates.append((grid_x, grid_y))
            print(
                f"Clicked: Grid({grid_x}, {grid_y}) = Units({grid_x * self.unit_spacing}, {grid_y * self.unit_spacing})")

            if self.last_valid_point is None:
                self.last_valid_point = (grid_x, grid_y)
                if self.first_point is None:
                    self.first_point = (grid_x, grid_y)
                print(f"Starting from grid point: ({grid_x}, {grid_y})")
            else:
                if self.is_aligned(self.last_valid_point, (grid_x, grid_y)):
                    if (grid_x, grid_y) != self.last_valid_point:
                        self.draw_line_with_distance(grid_x, grid_y, pixel_x, pixel_y)
                else:
                    print("Diagonal point - skipped")

            self.update_point_colors()
            self.update_status()

    def handle_insertion_click(self, grid_x, grid_y, pixel_x, pixel_y):
        current_point = (grid_x, grid_y)

        if self.last_valid_point is None:
            if current_point == self.insertion_start_point:
                self.last_valid_point = current_point
                self.temp_coordinates = [current_point]
                print(f"Insertion started from: {current_point}")
                self.update_status()
                return
            else:
                print(f"Must start from the original start point: {self.insertion_start_point}")
                return

        if current_point == self.insertion_end_point:
            self.temp_coordinates.append(current_point)
            self.complete_insertion(pixel_x, pixel_y)
            return

        if self.is_aligned(self.last_valid_point, current_point):
            if current_point != self.last_valid_point and current_point not in self.temp_coordinates:
                self.temp_coordinates.append(current_point)
                self.draw_line_with_distance(grid_x, grid_y, pixel_x, pixel_y)
                print(f"Insertion: Line drawn to ({grid_x}, {grid_y})")
        else:
            print("Diagonal point - skipped in insertion mode")

        self.update_point_colors()
        self.update_status()

    def complete_insertion(self, pixel_x, pixel_y):
        if len(self.temp_coordinates) < 2:
            print("Not enough points for insertion")
            self.cancel_insertion()
            return

        if self.hover_line:
            self.canvas.delete(self.hover_line)
            self.canvas.delete("hover_distance")
            self.hover_line = None

        start_index = self.clicked_coordinates.index(self.insertion_start_point)
        end_index = self.clicked_coordinates.index(self.insertion_end_point)

        self.clicked_coordinates[start_index:end_index + 1] = self.temp_coordinates

        self.update_affected_lines(start_index, end_index)

        print(f"Insertion completed! Added {len(self.temp_coordinates) - 2} new coordinates")
        print(f"New coordinates: {self.temp_coordinates[1:-1]}")

        self.insertion_mode = False
        self.insertion_start_point = None
        self.insertion_end_point = None
        self.insertion_position = None
        self.temp_coordinates = []
        self.last_valid_point = self.insertion_end_point

        self.update_status()
        print("Insertion mode ended. You can continue drawing from the end point.")

    def update_affected_lines(self, start_index, end_index):
        lines_to_remove = []
        for line_data in self.drawn_lines:
            line_start_index = self.clicked_coordinates.index(line_data['start'])
            if start_index <= line_start_index < end_index:
                self.canvas.delete(line_data['line'])
                self.canvas.delete(line_data['distance_label'])
                lines_to_remove.append(line_data)

        for line_data in lines_to_remove:
            self.drawn_lines.remove(line_data)

        self.last_valid_point = self.clicked_coordinates[start_index]
        for i in range(start_index, start_index + len(self.temp_coordinates) - 1):
            start_point = self.clicked_coordinates[i]
            end_point = self.clicked_coordinates[i + 1]

            start_pixel_x = start_point[0] * self.pixels_per_unit
            start_pixel_y = start_point[1] * self.pixels_per_unit
            end_pixel_x = end_point[0] * self.pixels_per_unit
            end_pixel_y = end_point[1] * self.pixels_per_unit

            line = self.canvas.create_line(
                start_pixel_x, start_pixel_y, end_pixel_x, end_pixel_y,
                fill='blue', width=2, tags="drawn_line"
            )

            distance = self.calculate_distance(start_point, end_point)
            mid_x = (start_pixel_x + end_pixel_x) / 2
            mid_y = (start_pixel_y + end_pixel_y) / 2

            distance_label = self.canvas.create_text(
                mid_x + 10, mid_y - 10, text=f"{distance:.0f}",
                fill='darkblue', font=('Arial', 9, 'bold'), tags="distance_label"
            )

            self.drawn_lines.append({
                'line': line,
                'distance_label': distance_label,
                'start': start_point,
                'end': end_point
            })
            self.last_valid_point = end_point

        self.update_point_colors()

    def cancel_insertion(self):
        if self.insertion_mode:
            self.insertion_mode = False
            self.insertion_start_point = None
            self.insertion_end_point = None
            self.insertion_position = None
            self.temp_coordinates = []
            self.last_valid_point = None
            print("Insertion mode cancelled")
            self.update_status()

    def close_shape(self, grid_x, grid_y, pixel_x, pixel_y):
        self.draw_line_with_distance(grid_x, grid_y, pixel_x, pixel_y)
        self.is_closed_shape = True
        self.status_label.config(text="Shape closed! Right-click edges to delete them.")
        print("Shape closed!")

    def draw_line_with_distance(self, grid_x, grid_y, pixel_x, pixel_y):
        last_pixel_x = self.last_valid_point[0] * self.pixels_per_unit
        last_pixel_y = self.last_valid_point[1] * self.pixels_per_unit

        if self.hover_line:
            self.canvas.delete(self.hover_line)
            self.canvas.delete("hover_distance")
            self.hover_line = None

        line = self.canvas.create_line(
            last_pixel_x, last_pixel_y, pixel_x, pixel_y,
            fill='blue', width=2, tags="drawn_line"
        )

        distance = self.calculate_distance(self.last_valid_point, (grid_x, grid_y))
        mid_x = (last_pixel_x + pixel_x) / 2
        mid_y = (last_pixel_y + pixel_y) / 2

        distance_label = self.canvas.create_text(
            mid_x + 10, mid_y - 10, text=f"{distance:.0f}",
            fill='darkblue', font=('Arial', 9, 'bold'), tags="distance_label"
        )

        self.drawn_lines.append({
            'line': line,
            'distance_label': distance_label,
            'start': self.last_valid_point,
            'end': (grid_x, grid_y)
        })

        self.last_valid_point = (grid_x, grid_y)
        if not self.insertion_mode:
            print(f"Line drawn to ({grid_x}, {grid_y}) - Distance: {distance:.0f} units")

    def on_right_click(self, event):
        if not self.grid_spacing_set:
            return

        x, y = self.canvas.canvasx(event.x), self.canvas.canvasy(event.y)

        closest_line = None
        min_distance = float('inf')

        for line_data in self.drawn_lines:
            line_distance = self.distance_to_line(x, y, line_data)
            if line_distance < 10 and line_distance < min_distance:
                min_distance = line_distance
                closest_line = line_data

        if closest_line:
            self.delete_line(closest_line)

    def distance_to_line(self, px, py, line_data):
        start_x = line_data['start'][0] * self.pixels_per_unit
        start_y = line_data['start'][1] * self.pixels_per_unit
        end_x = line_data['end'][0] * self.pixels_per_unit
        end_y = line_data['end'][1] * self.pixels_per_unit

        dx = end_x - start_x
        dy = end_y - start_y

        if dx == 0 and dy == 0:
            return math.sqrt((px - start_x) ** 2 + (py - start_y) ** 2)

        t = max(0, min(1, ((px - start_x) * dx + (py - start_y) * dy) / (dx * dx + dy * dy)))

        closest_x = start_x + t * dx
        closest_y = start_y + t * dy

        return math.sqrt((px - closest_x) ** 2 + (py - closest_y) ** 2)

    def delete_line(self, line_data):
        self.canvas.delete(line_data['line'])
        self.canvas.delete(line_data['distance_label'])

        start_point = line_data['start']
        end_point = line_data['end']

        start_index = self.clicked_coordinates.index(start_point)
        end_index = self.clicked_coordinates.index(end_point)

        print(f"Deleted line from {start_point} to {end_point}")

        self.drawn_lines.remove(line_data)

        if end_index == start_index + 1:
            self.insertion_mode = True
            self.insertion_start_point = start_point
            self.insertion_end_point = end_point
            self.insertion_position = start_index
            self.last_valid_point = None

            print(f"Entering insertion mode: Start from {start_point}, end at {end_point}")
            print("Click on the start point to begin inserting new edges")
        else:
            self.reset_drawing_state_after_deletion()

        if self.is_closed_shape:
            self.is_closed_shape = False

        self.update_point_colors()
        self.update_status()

    def reset_drawing_state_after_deletion(self):
        self.last_valid_point = None
        self.first_point = None

    def point_has_connections(self, point):
        for line_data in self.drawn_lines:
            if line_data['start'] == point or line_data['end'] == point:
                return True
        return False

    def get_connected_points(self):
        connected_points = set()
        for line_data in self.drawn_lines:
            connected_points.add(line_data['start'])
            connected_points.add(line_data['end'])
        return connected_points

    def update_point_colors(self):
        connected_points = self.get_connected_points()

        for point in self.grid_points:
            point_coord = (point[0], point[1])

            if self.insertion_mode:
                if point_coord == self.insertion_start_point:
                    self.canvas.itemconfig(point[4], fill='lime', outline='lime')
                elif point_coord == self.insertion_end_point:
                    self.canvas.itemconfig(point[4], fill='orange', outline='orange')
                elif point_coord in connected_points:
                    self.canvas.itemconfig(point[4], fill='red', outline='red')
                elif point_coord == self.last_valid_point:
                    self.canvas.itemconfig(point[4], fill='blue', outline='blue')
                else:
                    self.canvas.itemconfig(point[4], fill='gray', outline='gray')
            else:
                if point_coord in connected_points:
                    self.canvas.itemconfig(point[4], fill='red', outline='red')
                elif (point_coord == self.first_point and
                      self.first_point is not None and
                      self.first_point != self.last_valid_point and
                      len(self.drawn_lines) > 0):
                    self.canvas.itemconfig(point[4], fill='green', outline='green')
                elif point_coord == self.last_valid_point and self.last_valid_point is not None:
                    self.canvas.itemconfig(point[4], fill='red', outline='red')
                else:
                    self.canvas.itemconfig(point[4], fill='gray', outline='gray')

    def find_closest_point(self, x, y):
        min_dist = float('inf')
        closest = None

        for point in self.grid_points:
            dist = math.sqrt((point[2] - x) ** 2 + (point[3] - y) ** 2)
            if dist < self.dot_radius * 4 and dist < min_dist:
                min_dist = dist
                closest = point
        return closest

    def is_aligned(self, p1, p2):
        return p1[0] == p2[0] or p1[1] == p2[1]

    def calculate_distance(self, p1, p2):
        grid_distance = abs(p1[0] - p2[0]) + abs(p1[1] - p2[1])
        return grid_distance * self.unit_spacing

    def clear_all(self):
        self.canvas.delete("drawn_line")
        self.canvas.delete("distance_label")
        self.canvas.delete("hover_distance")

        if self.hover_line:
            self.canvas.delete(self.hover_line)
            self.hover_line = None

        self.last_valid_point = None
        self.first_point = None
        self.clicked_coordinates = []
        self.drawn_lines = []
        self.distance_labels = []
        self.is_closed_shape = False

        self.insertion_mode = False
        self.insertion_start_point = None
        self.insertion_end_point = None
        self.insertion_position = None
        self.temp_coordinates = []

        for point in self.grid_points:
            self.canvas.itemconfig(point[4], fill='gray', outline='gray')

        self.update_status()
        print("All cleared!")

    def is_Finalize(self):
        # if not self.is_closed_shape:
        #     messagebox.showerror("Error", "Please close the shape before finalizing.")
        #     return

        self.scaled_coordinates.clear()
        for a, b in self.clicked_coordinates:
            scaled_point = (a * self.unit_spacing, b * self.unit_spacing)
            self.scaled_coordinates.append(scaled_point)

        mini_x = 999
        mini_y = 999
        for a, b in self.scaled_coordinates:
            if (a < mini_x):
                mini_x = a
            if (b < mini_y):
                mini_y = b

        self.scaled_coordinates = [
            (a - mini_x, b - mini_y) for a, b in self.scaled_coordinates
        ]

        # Convert boundary to regions
        regions = self.decompose_into_rectangles()
        if regions:
            # Send regions back to main GUI and close CAD window
            self.callback(regions)
            self.window.destroy()
        else:
            messagebox.showerror("Error", "Failed to generate valid regions from boundary.")

    def decompose_into_rectangles(self):
        """
        Automatically decomposes the polygon defined by self.scaled_coordinates into rectangular regions.
        Stores the regions in self.regions as dictionaries with x, y, width, and height.
        """
        self.regions = []

        # Get unique x-coordinates and y-coordinates from the vertices, sorted
        x_coords = sorted(set(x for x, y in self.scaled_coordinates))
        y_coords = sorted(set(y for x, y in self.scaled_coordinates))

        def point_in_polygon(x, y, polygon):
            """Check if point (x, y) is inside the polygon using ray casting algorithm"""
            n = len(polygon)
            inside = False

            p1x, p1y = polygon[0]
            for i in range(1, n + 1):
                p2x, p2y = polygon[i % n]
                if y > min(p1y, p2y):
                    if y <= max(p1y, p2y):
                        if x <= max(p1x, p2x):
                            if p1y != p2y:
                                xinters = (y - p1y) * (p2x - p1x) / (p2y - p1y) + p1x
                            if p1x == p2x or x <= xinters:
                                inside = not inside
                p1x, p1y = p2x, p2y

            return inside

        # For each pair of consecutive x-coordinates, create a vertical strip
        for i in range(len(x_coords) - 1):
            x_left = x_coords[i]
            x_right = x_coords[i + 1]
            width = x_right - x_left

            # Find continuous y-ranges within this x-strip that are inside the polygon
            y_ranges = []

            # Check each y-interval
            for j in range(len(y_coords) - 1):
                y_bottom = y_coords[j]
                y_top = y_coords[j + 1]

                # Test if the center of this rectangular cell is inside the polygon
                test_x = (x_left + x_right) / 2
                test_y = (y_bottom + y_top) / 2

                if point_in_polygon(test_x, test_y, self.scaled_coordinates):
                    y_ranges.append((y_bottom, y_top))

            # Merge consecutive y-ranges to form larger rectangles
            if y_ranges:
                merged_ranges = []
                current_start = y_ranges[0][0]
                current_end = y_ranges[0][1]

                for y_start, y_end in y_ranges[1:]:
                    if y_start == current_end:  # Consecutive ranges
                        current_end = y_end
                    else:  # Gap found, finalize current range and start new one
                        merged_ranges.append((current_start, current_end))
                        current_start = y_start
                        current_end = y_end

                # Add the last range
                merged_ranges.append((current_start, current_end))

                # Create rectangles from merged ranges
                for y_start, y_end in merged_ranges:
                    height = y_end - y_start
                    if height > 0 and width > 0:
                        self.regions.append({
                            'x': x_left,  # Left edge x-coordinate
                            'y': y_end,  # Top edge y-coordinate (4th corner)
                            'width': width,  # Width of rectangle
                            'height': height  # Height of rectangle
                        })

        # Normalize y-coordinates by subtracting the minimum y value
        if self.regions:
            min_y = min(region['y'] for region in self.regions)
            for region in self.regions:
                region['y'] = region['y'] - min_y

        return self.regions

    def show_coordinates(self):
        print("\n=== All Clicked Points ===")
        for i, coords in enumerate(self.clicked_coordinates):
            actual_units = (coords[0] * self.unit_spacing, coords[1] * self.unit_spacing)
            print(f"Point {i + 1}: Grid({coords[0]}, {coords[1]}) = Units{actual_units}")
        print("==========================\n")

        coord_window = tk.Toplevel(self.window)
        coord_window.title("Clicked Coordinates")
        coord_window.geometry("450x400")

        text_widget = tk.Text(coord_window, wrap=tk.WORD, padx=10, pady=10)
        text_widget.pack(fill=tk.BOTH, expand=True)

        text_widget.insert(tk.END, f"All Clicked Points (Unit spacing: {self.unit_spacing}):\n\n")
        for i, coords in enumerate(self.clicked_coordinates):
            actual_units = (coords[0] * self.unit_spacing, coords[1] * self.unit_spacing)
            text_widget.insert(tk.END, f"Point {i + 1}: Grid({coords[0]}, {coords[1]}) = Units{actual_units}\n")

        if self.drawn_lines:
            text_widget.insert(tk.END, f"\nTotal Lines: {len(self.drawn_lines)}\n")
            text_widget.insert(tk.END, "Lines with distances:\n")
            for i, line_data in enumerate(self.drawn_lines):
                distance = self.calculate_distance(line_data['start'], line_data['end'])
                start_units = (line_data['start'][0] * self.unit_spacing, line_data['start'][1] * self.unit_spacing)
                end_units = (line_data['end'][0] * self.unit_spacing, line_data['end'][1] * self.unit_spacing)
                text_widget.insert(tk.END, f"Line {i + 1}: {start_units} → {end_units} = {distance:.0f} units\n")

        text_widget.config(state=tk.DISABLED)

    def update_status(self):
        if not self.grid_spacing_set:
            text = "Enter a positive integer grid spacing to start drawing"
        elif self.insertion_mode:
            if self.last_valid_point is None:
                text = f"INSERTION MODE: Click on the start point {self.insertion_start_point} to begin"
            else:
                text = f"INSERTION MODE: Drawing from {self.insertion_start_point} to {self.insertion_end_point} | Points added: {len(self.temp_coordinates) - 1}"
        elif self.is_closed_shape:
            text = "Shape is closed. Right-click edges to delete."
        elif self.last_valid_point is None:
            text = f"Click on any grid point to start drawing (Grid spacing: {self.unit_spacing} units)"
        else:
            text = f"Continue from current point - Points: {len(self.clicked_coordinates)} | Lines: {len(self.drawn_lines)}"
        self.status_label.config(text=text)


class FloorPlanGUI:
    def __init__(self, root):
        self.root = root
        self.root.title("Floor Plan Designer")
        self.root.geometry("1200x800")

        self.floor_plan = None
        self.current_screen = "regions"

        self.main_frame = ttk.Frame(root)
        self.main_frame.pack(fill=tk.BOTH, expand=True, padx=10, pady=10)

        self.nav_frame = ttk.Frame(self.main_frame)
        self.nav_frame.pack(fill=tk.X, pady=(0, 10))

        self.nav_buttons = {}
        nav_items = [
            ("Region Specs", "regions"),
            ("Rooms", "rooms"),
            ("Adjacency", "adjacency"),
            ("Non-Adjacency", "non_adjacency"),
            ("Output", "output")
        ]

        for i, (text, screen) in enumerate(nav_items):
            btn = ttk.Button(self.nav_frame, text=text,
                             command=lambda s=screen: self.show_screen(s))
            btn.pack(side=tk.LEFT, padx=5)
            self.nav_buttons[screen] = btn

        ttk.Button(self.nav_frame, text="Generate Floor Plan",
                   command=self.generate_floor_plan,
                   style="Accent.TButton").pack(side=tk.RIGHT, padx=5)

        self.content_frame = ttk.Frame(self.main_frame)
        self.content_frame.pack(fill=tk.BOTH, expand=True)

        self.screens = {}
        self.init_screens()

        self.load_example_data()

        self.show_screen("regions")

    def init_screens(self):
        self.init_regions_screen()
        self.init_rooms_screen()
        self.init_adjacency_screen()
        self.init_non_adjacency_screen()
        self.init_output_screen()

    def init_regions_screen(self):
        frame = ttk.Frame(self.content_frame)
        self.screens["regions"] = frame

        ttk.Label(frame, text="Floor Region Specifications",
                  font=("Arial", 16, "bold")).pack(pady=(0, 20))

        instructions = ttk.Label(frame,
                                 text="Click 'Draw Boundary' to open the CAD tool and draw the floor boundary. Finalize to generate regions.",
                                 wraplength=800)
        instructions.pack(pady=(0, 10))

        regions_frame = ttk.LabelFrame(frame, text="Regions", padding=10)
        regions_frame.pack(fill=tk.BOTH, expand=True, pady=10)

        columns = ("X", "Y", "Width", "Height")
        self.regions_tree = ttk.Treeview(regions_frame, columns=columns, show="tree headings", height=8)

        self.regions_tree.heading("#0", text="Region")
        self.regions_tree.column("#0", width=80)
        for col in columns:
            self.regions_tree.heading(col, text=col)
            self.regions_tree.column(col, width=80)

        self.regions_tree.pack(side=tk.LEFT, fill=tk.BOTH, expand=True)

        regions_scrollbar = ttk.Scrollbar(regions_frame, orient=tk.VERTICAL, command=self.regions_tree.yview)
        regions_scrollbar.pack(side=tk.RIGHT, fill=tk.Y)
        self.regions_tree.config(yscrollcommand=regions_scrollbar.set)

        button_frame = ttk.Frame(frame)
        button_frame.pack(fill=tk.X, pady=10)
<<<<<<< HEAD

        ttk.Button(button_frame, text="Draw Boundary", command=self.launch_cad_tool).pack(side=tk.LEFT, padx=5)
        ttk.Button(button_frame, text="Clear All", command=self.clear_regions).pack(side=tk.LEFT, padx=5)

    def launch_cad_tool(self):
        CADApp(self.root, self.update_regions_from_cad)

=======

        ttk.Button(button_frame, text="Draw Boundary", command=self.launch_cad_tool).pack(side=tk.LEFT, padx=5)
        ttk.Button(button_frame, text="Clear All", command=self.clear_regions).pack(side=tk.LEFT, padx=5)

    def launch_cad_tool(self):
        CADApp(self.root, self.update_regions_from_cad)

>>>>>>> 4f624af1
    def update_regions_from_cad(self, regions):
        self.clear_regions()
        for i, region in enumerate(regions):
            item = self.regions_tree.insert("", "end", text=f"Region {i + 1}")
            self.regions_tree.set(item, "X", region['x'])
            self.regions_tree.set(item, "Y", region['y'])
            self.regions_tree.set(item, "Width", region['width'])
            self.regions_tree.set(item, "Height", region['height'])

    def init_rooms_screen(self):
        frame = ttk.Frame(self.content_frame)
        self.screens["rooms"] = frame

        ttk.Label(frame, text="Room Specifications",
                  font=("Arial", 16, "bold")).pack(pady=(0, 20))

        instructions = ttk.Label(frame,
                                 text="Define rooms with their dimensions and maximum expansion limits.",
                                 wraplength=800)
        instructions.pack(pady=(0, 10))

        rooms_frame = ttk.LabelFrame(frame, text="Rooms", padding=10)
        rooms_frame.pack(fill=tk.BOTH, expand=True, pady=10)

        columns = ("Width", "Height", "Max Expansion")
        self.rooms_tree = ttk.Treeview(rooms_frame, columns=columns, show="tree headings", height=8)
        self.rooms_tree.bind("<Double-1>", lambda event: self.edit_room())
        self.rooms_tree.heading("#0", text="Room Name")
        self.rooms_tree.column("#0", width=120)
        for col in columns:
            self.rooms_tree.heading(col, text=col)
            self.rooms_tree.column(col, width=100)

        self.rooms_tree.pack(side=tk.LEFT, fill=tk.BOTH, expand=True)

        rooms_scrollbar = ttk.Scrollbar(rooms_frame, orient=tk.VERTICAL, command=self.rooms_tree.yview)
        rooms_scrollbar.pack(side=tk.RIGHT, fill=tk.Y)
        self.rooms_tree.config(yscrollcommand=rooms_scrollbar.set)

        single_input_frame = ttk.LabelFrame(frame, text="Add Single Room", padding=10)
        single_input_frame.pack(fill=tk.X, pady=5)

        ttk.Label(single_input_frame, text="Name:").grid(row=0, column=0, padx=5, sticky=tk.W)
        self.room_name_var = tk.StringVar()
        ttk.Entry(single_input_frame, textvariable=self.room_name_var, width=15).grid(row=0, column=1, padx=5)

        ttk.Label(single_input_frame, text="Width:").grid(row=0, column=2, padx=5, sticky=tk.W)
        self.room_width_var = tk.StringVar()
        ttk.Entry(single_input_frame, textvariable=self.room_width_var, width=10).grid(row=0, column=3, padx=5)

        ttk.Label(single_input_frame, text="Height:").grid(row=0, column=4, padx=5, sticky=tk.W)
        self.room_height_var = tk.StringVar()
        ttk.Entry(single_input_frame, textvariable=self.room_height_var, width=10).grid(row=0, column=5, padx=5)

        ttk.Label(single_input_frame, text="Max Expansion:").grid(row=0, column=6, padx=5, sticky=tk.W)
        self.room_max_exp_var = tk.StringVar()
        ttk.Entry(single_input_frame, textvariable=self.room_max_exp_var, width=10).grid(row=0, column=7, padx=5)

        ttk.Button(single_input_frame, text="Add Room", command=self.add_room).grid(row=0, column=8, padx=10)

        bulk_input_frame = ttk.LabelFrame(frame, text="Add Multiple Rooms", padding=10)
        bulk_input_frame.pack(fill=tk.X, pady=5)

        ttk.Label(bulk_input_frame, text="Base Name:").grid(row=0, column=0, padx=5, sticky=tk.W)
        self.bulk_room_name_var = tk.StringVar()
        ttk.Entry(bulk_input_frame, textvariable=self.bulk_room_name_var, width=15).grid(row=0, column=1, padx=5)

        ttk.Label(bulk_input_frame, text="Quantity:").grid(row=0, column=2, padx=5, sticky=tk.W)
        self.bulk_room_quantity_var = tk.StringVar()
        ttk.Entry(bulk_input_frame, textvariable=self.bulk_room_quantity_var, width=10).grid(row=0, column=3, padx=5)

        ttk.Label(bulk_input_frame, text="Width:").grid(row=0, column=4, padx=5, sticky=tk.W)
        self.bulk_room_width_var = tk.StringVar()
        ttk.Entry(bulk_input_frame, textvariable=self.bulk_room_width_var, width=10).grid(row=0, column=5, padx=5)

        ttk.Label(bulk_input_frame, text="Height:").grid(row=0, column=6, padx=5, sticky=tk.W)
        self.bulk_room_height_var = tk.StringVar()
        ttk.Entry(bulk_input_frame, textvariable=self.bulk_room_height_var, width=10).grid(row=0, column=7, padx=5)

        ttk.Label(bulk_input_frame, text="Max Expansion:").grid(row=0, column=8, padx=5, sticky=tk.W)
        self.bulk_room_max_exp_var = tk.StringVar()
        ttk.Entry(bulk_input_frame, textvariable=self.bulk_room_max_exp_var, width=10).grid(row=0, column=9, padx=5)

        ttk.Button(bulk_input_frame, text="Add Multiple Rooms", command=self.add_bulk_rooms).grid(row=0, column=10,
                                                                                                  padx=10)

        management_frame = ttk.Frame(frame)
        management_frame.pack(fill=tk.X, pady=10)

        ttk.Button(management_frame, text="Remove Selected", command=self.remove_room).pack(side=tk.LEFT, padx=5)
        ttk.Button(management_frame, text="Edit Selected", command=self.edit_room).pack(side=tk.LEFT, padx=5)
        ttk.Button(management_frame, text="Clear All", command=self.clear_rooms).pack(side=tk.LEFT, padx=5)

    def init_adjacency_screen(self):
        frame = ttk.Frame(self.content_frame)
        self.screens["adjacency"] = frame

        ttk.Label(frame, text="Room Adjacency Requirements",
                  font=("Arial", 16, "bold")).pack(pady=(0, 20))

        instructions = ttk.Label(frame,
                                 text="Define which rooms should be adjacent to each other (share a wall).",
                                 wraplength=800)
        instructions.pack(pady=(0, 10))

        main_container = ttk.Frame(frame)
        main_container.pack(fill=tk.BOTH, expand=True)

        left_frame = ttk.LabelFrame(main_container, text="Add Adjacency", padding=10)
        left_frame.pack(side=tk.LEFT, fill=tk.BOTH, expand=True, padx=(0, 10))

        ttk.Label(left_frame, text="Room 1:").pack(anchor=tk.W)
        self.room1_combo = ttk.Combobox(left_frame, state="readonly", width=20)
        self.room1_combo.pack(fill=tk.X, pady=(0, 10))

        ttk.Label(left_frame, text="Room 2:").pack(anchor=tk.W)
        self.room2_combo = ttk.Combobox(left_frame, state="readonly", width=20)
        self.room2_combo.pack(fill=tk.X, pady=(0, 10))

        ttk.Button(left_frame, text="Add Adjacency", command=self.add_adjacency).pack(pady=10)

        right_frame = ttk.LabelFrame(main_container, text="Current Adjacencies", padding=10)
        right_frame.pack(side=tk.RIGHT, fill=tk.BOTH, expand=True)

        self.adjacencies_listbox = tk.Listbox(right_frame, height=15)
        self.adjacencies_listbox.pack(side=tk.LEFT, fill=tk.BOTH, expand=True)

        adj_scrollbar = ttk.Scrollbar(right_frame, orient=tk.VERTICAL, command=self.adjacencies_listbox.yview)
        adj_scrollbar.pack(side=tk.RIGHT, fill=tk.Y)
        self.adjacencies_listbox.config(yscrollcommand=adj_scrollbar.set)

        adj_button_frame = ttk.Frame(right_frame)
        adj_button_frame.pack(fill=tk.X, pady=(10, 0))

        ttk.Button(adj_button_frame, text="Remove Selected",
                   command=self.remove_adjacency).pack(side=tk.LEFT, padx=2)
        ttk.Button(adj_button_frame, text="Clear All",
                   command=self.clear_adjacencies).pack(side=tk.LEFT, padx=2)

    def init_non_adjacency_screen(self):
        frame = ttk.Frame(self.content_frame)
        self.screens["non_adjacency"] = frame

        ttk.Label(frame, text="Room Non-Adjacency Requirements",
                  font=("Arial", 16, "bold")).pack(pady=(0, 20))

        instructions = ttk.Label(frame,
                                 text="Define which rooms should NOT be adjacent to each other (should not share a wall).",
                                 wraplength=800)
        instructions.pack(pady=(0, 10))

        main_container = ttk.Frame(frame)
        main_container.pack(fill=tk.BOTH, expand=True)

        left_frame = ttk.LabelFrame(main_container, text="Add Non-Adjacency", padding=10)
        left_frame.pack(side=tk.LEFT, fill=tk.BOTH, expand=True, padx=(0, 10))

        ttk.Label(left_frame, text="Room 1:").pack(anchor=tk.W)
        self.non_adj_room1_combo = ttk.Combobox(left_frame, state="readonly", width=20)
        self.non_adj_room1_combo.pack(fill=tk.X, pady=(0, 10))

        ttk.Label(left_frame, text="Room 2:").pack(anchor=tk.W)
        self.non_adj_room2_combo = ttk.Combobox(left_frame, state="readonly", width=20)
        self.non_adj_room2_combo.pack(fill=tk.X, pady=(0, 10))

        ttk.Button(left_frame, text="Add Non-Adjacency", command=self.add_non_adjacency).pack(pady=10)

        right_frame = ttk.LabelFrame(main_container, text="Current Non-Adjacencies", padding=10)
        right_frame.pack(side=tk.RIGHT, fill=tk.BOTH, expand=True)

        self.non_adjacencies_listbox = tk.Listbox(right_frame, height=15)
        self.non_adjacencies_listbox.pack(side=tk.LEFT, fill=tk.BOTH, expand=True)

        non_adj_scrollbar = ttk.Scrollbar(right_frame, orient=tk.VERTICAL, command=self.non_adjacencies_listbox.yview)
        non_adj_scrollbar.pack(side=tk.RIGHT, fill=tk.Y)
        self.non_adjacencies_listbox.config(yscrollcommand=non_adj_scrollbar.set)

        non_adj_button_frame = ttk.Frame(right_frame)
        non_adj_button_frame.pack(fill=tk.X, pady=(10, 0))

        ttk.Button(non_adj_button_frame, text="Remove Selected",
                   command=self.remove_non_adjacency).pack(side=tk.LEFT, padx=2)
        ttk.Button(non_adj_button_frame, text="Clear All",
                   command=self.clear_non_adjacencies).pack(side=tk.LEFT, padx=2)

    def init_output_screen(self):
        frame = ttk.Frame(self.content_frame)
        self.screens["output"] = frame
        self.add_mode = tk.StringVar(value="none")

        ttk.Label(frame, text="Floor Plan Output",
                  font=("Arial", 16, "bold")).pack(pady=(0, 20))

        paned = ttk.PanedWindow(frame, orient=tk.HORIZONTAL)
        paned.pack(fill=tk.BOTH, expand=True)

        left_panel = ttk.Frame(paned)
        paned.add(left_panel, weight=1)

        controls_frame = ttk.LabelFrame(left_panel, text="Generation Controls", padding=10)
        controls_frame.pack(fill=tk.X, pady=(0, 10))

        gen_controls_row = ttk.Frame(controls_frame)
        gen_controls_row.pack(fill=tk.X, pady=(0, 10))

        ttk.Button(gen_controls_row, text="Add Door", command=lambda: self.add_mode.set("door")).grid(row=0, column=4,
                                                                                                      padx=5)
        ttk.Button(gen_controls_row, text="Add Window", command=lambda: self.add_mode.set("window")).grid(row=0,
                                                                                                          column=5,
                                                                                                          padx=5)

        ttk.Label(gen_controls_row, text="Max Attempts:").grid(row=0, column=0, sticky=tk.W, padx=5)
        self.max_attempts_var = tk.StringVar(value="1000")
        ttk.Entry(gen_controls_row, textvariable=self.max_attempts_var, width=10).grid(row=0, column=1, padx=5)

        self.enable_expansion_var = tk.BooleanVar(value=True)
        self.enable_space_optimization_var = tk.BooleanVar(value=True)
        ttk.Checkbutton(gen_controls_row, text="Enable Room Expansion",
                        variable=self.enable_expansion_var).grid(row=0, column=2, padx=20)
        ttk.Checkbutton(gen_controls_row, text="Enable Space Optimization",
                        variable=self.enable_space_optimization_var).grid(row=0, column=3, padx=20)

        save_controls_row = ttk.Frame(controls_frame)
        save_controls_row.pack(fill=tk.X)

        ttk.Button(save_controls_row, text="Save as JSON",
                   command=self.save_floor_plan_json).pack(side=tk.LEFT, padx=5)
        ttk.Button(save_controls_row, text="Load from JSON",
                   command=self.load_floor_plan_json).pack(side=tk.LEFT, padx=5)

        stats_frame = ttk.LabelFrame(left_panel, text="Statistics", padding=10)
        stats_frame.pack(fill=tk.BOTH, expand=True)

        self.stats_text = scrolledtext.ScrolledText(stats_frame, height=20, width=40)
        self.stats_text.pack(fill=tk.BOTH, expand=True)

        right_panel = ttk.Frame(paned)
        paned.add(right_panel, weight=2)

        viz_frame = ttk.LabelFrame(right_panel, text="Floor Plan Visualization", padding=10)
        viz_frame.pack(fill=tk.BOTH, expand=True)

        self.fig, self.ax = plt.subplots(figsize=(8, 6))
        self.canvas = FigureCanvasTkAgg(self.fig, viz_frame)
        self.canvas.get_tk_widget().pack(fill=tk.BOTH, expand=True)
        self.canvas.mpl_connect("button_press_event", self.on_canvas_click)

    def get_non_adjacencies_data(self):
        non_adjacencies = []
        for i in range(self.non_adjacencies_listbox.size()):
            non_adjacency_text = self.non_adjacencies_listbox.get(i)
            room1, room2 = non_adjacency_text.split(" ✗ ")  # Use ✗ instead of Ã¢ï¿½ï¿½
            non_adjacencies.append({"room1": room1, "room2": room2})
        return non_adjacencies

    def on_canvas_click(self, event):
        if event.xdata is None or event.ydata is None:
            return

        if self.add_mode.get() == "door":
            self.place_door(event.xdata, event.ydata)
            self.add_mode.set("none")
        elif self.add_mode.get() == "window":
            self.place_window(event.xdata, event.ydata)
            self.add_mode.set("none")

    def place_door(self, x, y):
        wall = None
        for room in self.floor_plan.rooms:
            if room.x is not None and room.y is not None:
                if abs(y - room.y) < 0.5 and room.x <= x <= room.x + room.width:
                    wall = "bottom"
                elif abs(y - (room.y + room.height)) < 0.5 and room.x <= x <= room.x + room.width:
                    wall = "top"
                elif abs(x - room.x) < 0.5 and room.y <= y <= room.y + room.height:
                    wall = "left"
                elif abs(x - (room.x + room.width)) < 0.5 and room.y <= y <= room.y + room.height:
                    wall = "right"
                if wall:
                    break

        if not wall:
            wall = "unknown"

        if wall == "bottom":
            self.ax.plot([x - 0.5, x + 0.5], [y, y], color="brown", linewidth=3)
            arc = mpatches.Arc((x + 0.5, y), 1, 1, angle=0, theta1=180, theta2=270, color="gray")
        elif wall == "top":
            self.ax.plot([x - 0.5, x + 0.5], [y, y], color="brown", linewidth=3)
            arc = mpatches.Arc((x - 0.5, y), 1, 1, angle=0, theta1=0, theta2=90, color="gray")
        elif wall == "left":
            self.ax.plot([x, x], [y - 0.5, y + 0.5], color="brown", linewidth=3)
            arc = mpatches.Arc((x, y + 0.5), 1, 1, angle=90, theta1=0, theta2=90, color="gray")
        elif wall == "right":
            self.ax.plot([x, x], [y - 0.5, y + 0.5], color="brown", linewidth=3)
            arc = mpatches.Arc((x, y - 0.5), 1, 1, angle=90, theta1=180, theta2=270, color="gray")
        else:
            self.ax.plot([x - 0.5, x + 0.5], [y, y], color="brown", linewidth=3)
            arc = mpatches.Arc((x + 0.5, y), 1, 1, angle=0, theta1=180, theta2=270, color="gray")

        self.ax.add_patch(arc)
        if not hasattr(self, 'placed_doors'):
            self.placed_doors = []
        self.placed_doors.append({"x": x, "y": y, "wall": wall})
        self.canvas.draw()

    def place_window(self, x, y):
        wall = None
        for room in self.floor_plan.rooms:
            if room.x is not None and room.y is not None:
                if abs(y - room.y) < 0.5 and room.x <= x <= room.x + room.width:
                    wall = "bottom"
                elif abs(y - (room.y + room.height)) < 0.5 and room.x <= x <= room.x + room.width:
                    wall = "top"
                elif abs(x - room.x) < 0.5 and room.y <= y <= room.y + room.height:
                    wall = "left"
                elif abs(x - (room.x + room.width)) < 0.5 and room.y <= y <= room.y + room.height:
                    wall = "right"
                if wall:
                    break

        if not wall:
            wall = "unknown"

        if wall in ["top", "bottom"]:
            self.ax.plot([x - 0.5, x + 0.5], [y, y], color="blue", linewidth=2, linestyle="--")
        elif wall in ["left", "right"]:
            self.ax.plot([x, x], [y - 0.5, y + 0.5], color="blue", linewidth=2, linestyle="--")
        else:
            self.ax.plot([x - 0.5, x + 0.5], [y, y], color="blue", linewidth=2, linestyle="--")

        if not hasattr(self, 'placed_windows'):
            self.placed_windows = []
        self.placed_windows.append({"x": x, "y": y, "wall": wall})
        self.canvas.draw()

    def save_floor_plan_json(self):
        try:
            file_path = filedialog.asksaveasfilename(
                defaultextension=".json",
                filetypes=[("JSON files", "*.json"), ("All files", "*.*")],
                title="Save Floor Plan"
            )

            if not file_path:
                return

            data = {
                "metadata": {
                    "version": "1.0",
                    "created_at": self.get_current_timestamp(),
                    "description": "Floor plan configuration and results"
                },
                "regions": self.get_regions_data(),
                "rooms": self.get_rooms_data(),
                "adjacencies": self.get_adjacencies_data(),
                "generation_settings": {
                    "max_attempts": int(self.max_attempts_var.get()),
                    "enable_expansion": self.enable_expansion_var.get()
                }
            }

            if self.floor_plan:
                data["results"] = self.get_floor_plan_results()

            with open(file_path, 'w', encoding='utf-8') as f:
                json.dump(data, f, indent=2, ensure_ascii=False)

            messagebox.showinfo("Success", f"Floor plan saved to:\n{file_path}")

        except Exception as e:
            messagebox.showerror("Error", f"Failed to save floor plan:\n{str(e)}")

    def load_floor_plan_json(self):
        try:
            file_path = filedialog.askopenfilename(
                filetypes=[("JSON files", "*.json"), ("All files", "*.*")],
                title="Load Floor Plan"
            )

            if not file_path:
                return

            with open(file_path, 'r', encoding='utf-8') as f:
                data = json.load(f)

            self.clear_all_data()

            if "regions" in data:
                for i, region in enumerate(data["regions"]):
                    item = self.regions_tree.insert("", "end", text=f"Region {i + 1}")
                    self.regions_tree.set(item, "X", region['x'])
                    self.regions_tree.set(item, "Y", region['y'])
                    self.regions_tree.set(item, "Width", region['width'])
                    self.regions_tree.set(item, "Height", region['height'])

            if "rooms" in data:
                for room in data["rooms"]:
                    item = self.rooms_tree.insert("", "end", text=room['name'])
                    self.rooms_tree.set(item, "Width", room['width'])
                    self.rooms_tree.set(item, "Height", room['height'])
                    self.rooms_tree.set(item, "Max Expansion", room['max_expansion'])

            if "adjacencies" in data:
                for adj in data["adjacencies"]:
                    self.adjacencies_listbox.insert(tk.END, f"{adj['room1']} â�� {adj['room2']}")

            if "generation_settings" in data:
                settings = data["generation_settings"]
                self.max_attempts_var.set(str(settings.get("max_attempts", 1000)))
                self.enable_expansion_var.set(settings.get("enable_expansion", True))

            has_results = "results" in data and data["results"] is not None

            if has_results:
                response = messagebox.askyesno(
                    "Restore Results",
                    "This file contains previous floor plan results.\n\n"
                    "Do you want to:\n"
                    "â�¢ YES: Restore the exact previous layout\n"
                    "â�¢ NO: Generate a new layout with current settings"
                )

                if response:
                    self.restore_floor_plan_from_results(data["results"])
                    messagebox.showinfo("Success", f"Floor plan and results restored from:\n{file_path}")
                else:
                    self.generate_floor_plan()
                    messagebox.showinfo("Success",
                                        f"Floor plan configuration loaded from:\n{file_path}\nNew layout generated.")
            else:
                response = messagebox.askyesno(
                    "Generate Floor Plan",
                    "Floor plan configuration loaded successfully.\n\n"
                    "Do you want to generate the floor plan now?"
                )

                if response:
                    self.generate_floor_plan()
                    messagebox.showinfo("Success", f"Floor plan loaded and generated from:\n{file_path}")
                else:
                    messagebox.showinfo("Success", f"Floor plan configuration loaded from:\n{file_path}")

        except Exception as e:
            messagebox.showerror("Error", f"Failed to load floor plan:\n{str(e)}")

    def restore_floor_plan_from_results(self, results_data):
        try:
            regions = self.get_regions_data()
            if not regions:
                raise ValueError("No regions defined")

            self.floor_plan = FloorPlan(regions)

            room_names = []
            for item in self.rooms_tree.get_children():
                name = self.rooms_tree.item(item)['text']
                width = int(self.rooms_tree.set(item, "Width"))
                height = int(self.rooms_tree.set(item, "Height"))
                max_exp = int(self.rooms_tree.set(item, "Max Expansion"))

                self.floor_plan.add_room(name, width, height, max_exp)
                room_names.append(name)

            for i in range(self.adjacencies_listbox.size()):
                adjacency = self.adjacencies_listbox.get(i)
                room1, room2 = adjacency.split(" â�� ")
                self.floor_plan.add_adjacency(room1, room2)

            if "room_placements" in results_data:
                for placement in results_data["room_placements"]:
                    room = next((r for r in self.floor_plan.rooms if r.name == placement["name"]), None)
                    if room:
                        room.x = placement["x"]
                        room.y = placement["y"]
                        room.width = placement["width"]
                        room.height = placement["height"]
                        room.rotated = placement.get("rotated", False)

                        if not hasattr(room, 'original_width'):
                            room.original_width = placement.get("original_width", placement["width"])
                            room.original_height = placement.get("original_height", placement["height"])

            self.update_output_display()

        except Exception as e:
            messagebox.showwarning("Restoration Failed",
                                   f"Could not restore exact layout: {str(e)}\n"
                                   "Generating new layout instead...")
            self.generate_floor_plan()

    def get_regions_data(self):
        regions = []
        for item in self.regions_tree.get_children():
            region = {
                "x": int(self.regions_tree.set(item, "X")),
                "y": int(self.regions_tree.set(item, "Y")),
                "width": int(self.regions_tree.set(item, "Width")),
                "height": int(self.regions_tree.set(item, "Height"))
            }
            regions.append(region)
        return regions

    def get_rooms_data(self):
        rooms = []
        for item in self.rooms_tree.get_children():
            room = {
                "name": self.rooms_tree.item(item)['text'],
                "width": int(self.rooms_tree.set(item, "Width")),
                "height": int(self.rooms_tree.set(item, "Height")),
                "max_expansion": int(self.rooms_tree.set(item, "Max Expansion"))
            }
            rooms.append(room)
        return rooms

    def get_adjacencies_data(self):
        adjacencies = []
        for i in range(self.adjacencies_listbox.size()):
            adjacency_text = self.adjacencies_listbox.get(i)
            room1, room2 = adjacency_text.split(" â�� ")
            adjacencies.append({"room1": room1, "room2": room2})
        return adjacencies

    def get_floor_plan_results(self):
        if not self.floor_plan:
            return None

        total_area = sum(region['width'] * region['height'] for region in self.floor_plan.floor_regions)
        used_area = sum(room.width * room.height for room in self.floor_plan.rooms if room.x is not None)
        score, adjacent_pairs, violations = self.floor_plan.evaluate_adjacency_score()

        room_placements = []
        for room in self.floor_plan.rooms:
            if room.x is not None:
                placement = {
                    "name": room.name,
                    "x": room.x,
                    "y": room.y,
                    "width": room.width,
                    "height": room.height,
                    "original_width": room.original_width,
                    "original_height": room.original_height,
                    "rotated": room.rotated,
                    "max_expansion": room.max_expansion
                }
                room_placements.append(placement)

        return {
            "statistics": {
                "total_floor_area": total_area,
                "used_area": used_area,
                "space_utilization": used_area / total_area if total_area > 0 else 0,
                "adjacency_score": score,
                "total_adjacency_requirements": len(self.floor_plan.adjacency_graph.edges),
                "satisfied_adjacencies": len(adjacent_pairs)
            },
            "room_placements": room_placements,
            "satisfied_adjacencies": [{"room1": pair[0], "room2": pair[1]} for pair in adjacent_pairs]
        }

    def get_current_timestamp(self):
        from datetime import datetime
        return datetime.now().strftime("%Y-%m-%d %H:%M:%S")

    def show_screen(self, screen_name):
        for screen in self.screens.values():
            screen.pack_forget()

        if screen_name in self.screens:
            self.screens[screen_name].pack(fill=tk.BOTH, expand=True)
            self.current_screen = screen_name

            for name, btn in self.nav_buttons.items():
                if name == screen_name:
                    btn.state(['pressed'])
                else:
                    btn.state(['!pressed'])

            if screen_name == "adjacency":
                self.refresh_room_combos()
            elif screen_name == "non_adjacency":
                self.refresh_non_adjacency_combos()

    def refresh_non_adjacency_combos(self):
        room_names = [self.rooms_tree.item(item)['text'] for item in self.rooms_tree.get_children()]
        self.non_adj_room1_combo['values'] = room_names
        self.non_adj_room2_combo['values'] = room_names

    def add_non_adjacency(self):
        room1 = self.non_adj_room1_combo.get()
        room2 = self.non_adj_room2_combo.get()

        if not room1 or not room2:
            messagebox.showerror("Error", "Please select both rooms")
            return

        if room1 == room2:
            messagebox.showerror("Error", "A room cannot be non-adjacent to itself")
            return

        non_adjacency1 = f"{room1} ✗ {room2}"  # Use ✗ instead of â†”
        non_adjacency2 = f"{room2} ✗ {room1}"  # Use ✗ instead of â†”

        for i in range(self.non_adjacencies_listbox.size()):
            existing = self.non_adjacencies_listbox.get(i)
            if existing == non_adjacency1 or existing == non_adjacency2:
                messagebox.showerror("Error", "This non-adjacency already exists")
                return

        self.non_adjacencies_listbox.insert(tk.END, non_adjacency1)

        self.non_adj_room1_combo.set("")
        self.non_adj_room2_combo.set("")

    def remove_non_adjacency(self):
        selection = self.non_adjacencies_listbox.curselection()
        if selection:
            self.non_adjacencies_listbox.delete(selection[0])

    def clear_non_adjacencies(self):
        self.non_adjacencies_listbox.delete(0, tk.END)

    def load_example_data(self):
        self.clear_all_data()
<<<<<<< HEAD

        example_regions = [
            {'x': 0, 'y': 0, 'width': 10, 'height': 10},
            {'x': 10, 'y': 0, 'width': 8, 'height': 5},
            {'x': 0, 'y': 10, 'width': 5, 'height': 8},
            {'x': 10, 'y': 5, 'width': 6, 'height': 6}
        ]

        for i, region in enumerate(example_regions):
            item = self.regions_tree.insert("", "end", text=f"Region {i + 1}")
            self.regions_tree.set(item, "X", region['x'])
            self.regions_tree.set(item, "Y", region['y'])
            self.regions_tree.set(item, "Width", region['width'])
            self.regions_tree.set(item, "Height", region['height'])

        example_rooms = [
            ("Living Room", 8, 4, 15),
            ("Kitchen", 6, 4, 8),
            ("Bedroom 1", 5, 4, 10),
            ("Bedroom 2", 5, 4, 6),
            ("Bathroom", 3, 4, 2),
            ("Hallway", 2, 4, 5),
            ("Office", 3, 3, 0),
            ("secretRoom", 3, 3, 3)
        ]

        for room_data in example_rooms:
            name, width, height, max_exp = room_data
            item = self.rooms_tree.insert("", "end", text=name)
            self.rooms_tree.set(item, "Width", width)
            self.rooms_tree.set(item, "Height", height)
            self.rooms_tree.set(item, "Max Expansion", max_exp)

        example_adjacencies = [
            ("Living Room", "Kitchen"),
            ("Living Room", "Bathroom"),
            ("Kitchen", "Bedroom 1"),
            ("Bedroom 2", "Hallway"),
            ("Hallway", "Bathroom"),
            ("Office", "Bedroom 2"),
            ("secretRoom", "Kitchen")
        ]

        for room1, room2 in example_adjacencies:
            self.adjacencies_listbox.insert(tk.END, f"{room1} ↔ {room2}")
    #
    # def load_example_data(self):
    #     self.clear_all_data()
    #
    #     # Hospital regions/wings
    #     hospital_regions = [
    #         {'x': 0, 'y': 0, 'width': 25, 'height': 20},  # Emergency Wing
    #         {'x': 25, 'y': 0, 'width': 30, 'height': 25},  # Main Hospital Block
    #         {'x': 0, 'y': 20, 'width': 20, 'height': 15},  # Surgical Wing
    #         {'x': 55, 'y': 0, 'width': 15, 'height': 30},  # Administrative Wing
    #         {'x': 20, 'y': 20, 'width': 25, 'height': 20},  # Patient Wards
    #         {'x': 45, 'y': 25, 'width': 25, 'height': 15}  # Diagnostic Wing
    #     ]
    #
    #     for i, region in enumerate(hospital_regions):
    #         wing_names = ["Emergency Wing", "Main Hospital", "Surgical Wing",
    #                       "Administrative Wing", "Patient Wards", "Diagnostic Wing"]
    #         item = self.regions_tree.insert("", "end", text=wing_names[i])
    #         self.regions_tree.set(item, "X", region['x'])
    #         self.regions_tree.set(item, "Y", region['y'])
    #         self.regions_tree.set(item, "Width", region['width'])
    #         self.regions_tree.set(item, "Height", region['height'])
    #
    #     # Hospital rooms with realistic proportions
    #     hospital_rooms = [
    #         # Emergency Department
    #         ("Emergency Reception", 8, 6, 12),
    #         ("Triage Room 1", 4, 3, 5),
    #         ("Triage Room 2", 4, 3, 5),
    #         ("Trauma Bay 1", 6, 5, 8),
    #         ("Trauma Bay 2", 6, 5, 8),
    #         ("Emergency Storage", 3, 4, 2),
    #
    #         # Surgical Wing
    #         ("Operating Room 1", 8, 8, 10),
    #         ("Operating Room 2", 8, 8, 10),
    #         ("Operating Room 3", 8, 8, 10),
    #         ("Pre-Op Room", 6, 4, 6),
    #         ("Post-Op Recovery", 10, 6, 12),
    #         ("Surgical Storage", 4, 3, 3),
    #         ("Anesthesia Prep", 5, 4, 4),
    #
    #         # Patient Wards
    #         ("ICU Room 101", 5, 4, 6),
    #         ("ICU Room 102", 5, 4, 6),
    #         ("ICU Room 103", 5, 4, 6),
    #         ("ICU Room 104", 5, 4, 6),
    #         ("General Ward 201", 12, 8, 15),
    #         ("General Ward 202", 12, 8, 15),
    #         ("Private Room 301", 4, 4, 4),
    #         ("Private Room 302", 4, 4, 4),
    #         ("Private Room 303", 4, 4, 4),
    #         ("Nurses Station", 6, 4, 8),
    #
    #         # Diagnostic Wing
    #         ("X-Ray Room 1", 6, 5, 7),
    #         ("X-Ray Room 2", 6, 5, 7),
    #         ("CT Scan Room", 8, 6, 10),
    #         ("MRI Room", 10, 8, 12),
    #         ("Ultrasound Room 1", 4, 4, 5),
    #         ("Ultrasound Room 2", 4, 4, 5),
    #         ("Lab - Hematology", 8, 6, 10),
    #         ("Lab - Chemistry", 8, 6, 10),
    #         ("Lab - Microbiology", 6, 5, 8),
    #         ("Radiology Reading", 5, 4, 6),
    #
    #         # Main Hospital Areas
    #         ("Main Lobby", 15, 12, 25),
    #         ("Information Desk", 4, 3, 5),
    #         ("Pharmacy", 8, 6, 10),
    #         ("Cafeteria", 20, 15, 30),
    #         ("Chapel", 8, 10, 12),
    #         ("Gift Shop", 5, 4, 6),
    #         ("Main Elevator Bank", 6, 4, 8),
    #
    #         # Administrative Wing
    #         ("Admin Reception", 6, 4, 8),
    #         ("CEO Office", 5, 4, 6),
    #         ("Medical Director Office", 4, 4, 5),
    #         ("HR Department", 10, 8, 12),
    #         ("Finance Department", 8, 6, 10),
    #         ("Conference Room A", 8, 6, 10),
    #         ("Conference Room B", 6, 4, 8),
    #         ("Medical Records", 12, 8, 15),
    #         ("IT Department", 8, 6, 10),
    #
    #         # Support Areas
    #         ("Central Supply", 10, 8, 12),
    #         ("Laundry", 8, 10, 12),
    #         ("Kitchen", 12, 10, 18),
    #         ("Maintenance Shop", 6, 8, 10),
    #         ("Electrical Room", 4, 4, 3),
    #         ("HVAC Room", 6, 6, 5),
    #         ("Emergency Generator", 8, 6, 8),
    #         ("Staff Lounge", 8, 6, 10),
    #         ("Staff Lockers", 6, 8, 8),
    #         ("Security Office", 4, 3, 4),
    #
    #         # Specialized Areas
    #         ("Dialysis Unit", 15, 10, 20),
    #         ("Physical Therapy", 12, 10, 18),
    #         ("Occupational Therapy", 8, 8, 12),
    #         ("Cardiac Cath Lab", 8, 6, 10),
    #         ("Endoscopy Suite", 6, 5, 8),
    #         ("Sleep Study Room", 4, 4, 5),
    #         ("Isolation Room 1", 4, 4, 4),
    #         ("Isolation Room 2", 4, 4, 4),
    #         ("Medical Library", 10, 8, 12),
    #         ("Patient Education", 6, 5, 8)
    #     ]
    #
    #     for room_data in hospital_rooms:
    #         name, width, height, max_exp = room_data
    #         item = self.rooms_tree.insert("", "end", text=name)
    #         self.rooms_tree.set(item, "Width", width)
    #         self.rooms_tree.set(item, "Height", height)
    #         self.rooms_tree.set(item, "Max Expansion", max_exp)
    #
    #     # Hospital adjacencies - realistic connections
    #     hospital_adjacencies = [
    #         # Emergency Department connections
    #         ("Emergency Reception", "Triage Room 1"),
    #         ("Emergency Reception", "Triage Room 2"),
    #         ("Triage Room 1", "Trauma Bay 1"),
    #         ("Triage Room 2", "Trauma Bay 2"),
    #         ("Trauma Bay 1", "Operating Room 1"),
    #         ("Emergency Storage", "Trauma Bay 1"),
    #         ("Emergency Reception", "Main Lobby"),
    #
    #         # Surgical Wing connections
    #         ("Pre-Op Room", "Operating Room 1"),
    #         ("Pre-Op Room", "Operating Room 2"),
    #         ("Pre-Op Room", "Operating Room 3"),
    #         ("Operating Room 1", "Post-Op Recovery"),
    #         ("Operating Room 2", "Post-Op Recovery"),
    #         ("Operating Room 3", "Post-Op Recovery"),
    #         ("Anesthesia Prep", "Operating Room 1"),
    #         ("Surgical Storage", "Operating Room 2"),
    #
    #         # ICU connections
    #         ("Nurses Station", "ICU Room 101"),
    #         ("Nurses Station", "ICU Room 102"),
    #         ("Nurses Station", "ICU Room 103"),
    #         ("Nurses Station", "ICU Room 104"),
    #         ("ICU Room 101", "ICU Room 102"),
    #         ("ICU Room 103", "ICU Room 104"),
    #
    #         # General ward connections
    #         ("General Ward 201", "General Ward 202"),
    #         ("Nurses Station", "General Ward 201"),
    #         ("Private Room 301", "Private Room 302"),
    #         ("Private Room 302", "Private Room 303"),
    #
    #         # Diagnostic connections
    #         ("X-Ray Room 1", "X-Ray Room 2"),
    #         ("CT Scan Room", "MRI Room"),
    #         ("Ultrasound Room 1", "Ultrasound Room 2"),
    #         ("Lab - Hematology", "Lab - Chemistry"),
    #         ("Lab - Chemistry", "Lab - Microbiology"),
    #         ("Radiology Reading", "CT Scan Room"),
    #
    #         # Main hospital connections
    #         ("Main Lobby", "Information Desk"),
    #         ("Main Lobby", "Pharmacy"),
    #         ("Main Lobby", "Cafeteria"),
    #         ("Main Lobby", "Chapel"),
    #         ("Main Lobby", "Gift Shop"),
    #         ("Main Lobby", "Main Elevator Bank"),
    #         ("Cafeteria", "Kitchen"),
    #
    #         # Administrative connections
    #         ("Admin Reception", "CEO Office"),
    #         ("Admin Reception", "Medical Director Office"),
    #         ("HR Department", "Finance Department"),
    #         ("Conference Room A", "Conference Room B"),
    #         ("Medical Records", "Admin Reception"),
    #         ("IT Department", "Admin Reception"),
    #
    #         # Support area connections
    #         ("Central Supply", "Surgical Storage"),
    #         ("Central Supply", "Emergency Storage"),
    #         ("Laundry", "Central Supply"),
    #         ("Kitchen", "Cafeteria"),
    #         ("Maintenance Shop", "Electrical Room"),
    #         ("Maintenance Shop", "HVAC Room"),
    #         ("Staff Lounge", "Staff Lockers"),
    #         ("Security Office", "Main Lobby"),
    #
    #         # Specialized connections
    #         ("Dialysis Unit", "Nurses Station"),
    #         ("Physical Therapy", "Occupational Therapy"),
    #         ("Cardiac Cath Lab", "Post-Op Recovery"),
    #         ("Endoscopy Suite", "Pre-Op Room"),
    #         ("Isolation Room 1", "Isolation Room 2"),
    #         ("Medical Library", "Patient Education"),
    #
    #         # Cross-departmental connections
    #         ("Emergency Reception", "Lab - Hematology"),
    #         ("Operating Room 1", "Central Supply"),
    #         ("Pharmacy", "Nurses Station"),
    #         ("Main Elevator Bank", "General Ward 201"),
    #         ("Main Elevator Bank", "ICU Room 101"),
    #         ("Emergency Generator", "Electrical Room"),
    #         ("Sleep Study Room", "Nurses Station")
    #     ]
    #
    #     for room1, room2 in hospital_adjacencies:
    #         self.adjacencies_listbox.insert(tk.END, f"{room1} ↔ {room2}")
=======
        #
        # example_regions = [
        #     {'x': 0, 'y': 0, 'width': 20, 'height': 20},
        #     {'x': 20, 'y': 0, 'width': 20, 'height': 20},
        #     {'x': 0, 'y': 20, 'width': 20, 'height': 20},
        #     {'x': 20, 'y': 20, 'width': 20, 'height': 20},
        #     {'x': 40, 'y': 0, 'width': 20, 'height': 20},
        #     {'x': 40, 'y': 20, 'width': 20, 'height': 20},
        # ]
        #
        # for i, region in enumerate(example_regions):
        #     item = self.regions_tree.insert("", "end", text=f"Region {i + 1}")
        #     self.regions_tree.set(item, "X", region['x'])
        #     self.regions_tree.set(item, "Y", region['y'])
        #     self.regions_tree.set(item, "Width", region['width'])
        #     self.regions_tree.set(item, "Height", region['height'])
        #
        # example_rooms = [
        #     ("Main Reception", 8, 5, 6),
        #     ("Waiting Area A", 10, 6, 8),
        #     ("Waiting Area B", 10, 6, 8),
        #     ("Doctor Room 1", 5, 5, 5),
        #     ("Doctor Room 2", 5, 5, 5),
        #     ("Doctor Room 3", 5, 5, 5),
        #     ("Operation Theater 1", 8, 8, 8),
        #     ("Operation Theater 2", 8, 8, 8),
        #     ("ICU 1", 6, 6, 6),
        #     ("ICU 2", 6, 6, 6),
        #     ("Pharmacy", 5, 5, 4),
        #     ("Radiology", 6, 6, 6),
        #     ("Emergency Room", 8, 6, 6),
        #     ("Laboratory", 6, 6, 6),
        #     ("Cafeteria", 10, 8, 2),
        #     ("Washroom A", 3, 3, 0),
        #     ("Washroom B", 3, 3, 0),
        #     ("Admin Office", 6, 5, 2),
        #     ("Storage", 5, 5, 1),
        #     ("Ambulance Bay", 10, 5, 0),
        # ]
        #
        # for room_data in example_rooms:
        #     name, width, height, max_exp = room_data
        #     item = self.rooms_tree.insert("", "end", text=name)
        #     self.rooms_tree.set(item, "Width", width)
        #     self.rooms_tree.set(item, "Height", height)
        #     self.rooms_tree.set(item, "Max Expansion", max_exp)
        #
        # example_adjacencies = [
        #     ("Main Reception", "Waiting Area A"),
        #     ("Main Reception", "Waiting Area B"),
        #     ("Waiting Area A", "Doctor Room 1"),
        #     ("Waiting Area B", "Doctor Room 2"),
        #     ("Doctor Room 1", "Operation Theater 1"),
        #     ("Doctor Room 2", "Operation Theater 2"),
        #     ("Operation Theater 1", "ICU 1"),
        #     ("Operation Theater 2", "ICU 2"),
        #     ("Main Reception", "Pharmacy"),
        #     ("Main Reception", "Emergency Room"),
        #     ("Emergency Room", "ICU 1"),
        #     ("Emergency Room", "Radiology"),
        #     ("Radiology", "Laboratory"),
        #     ("Cafeteria", "Waiting Area A"),
        #     ("Cafeteria", "Admin Office"),
        #     ("Admin Office", "Storage"),
        #     ("ICU 1", "Washroom A"),
        #     ("ICU 2", "Washroom B"),
        #     ("Ambulance Bay", "Emergency Room"),
        #     ("Pharmacy", "Washroom A"),
        # ]
        #
        # for room1, room2 in example_adjacencies:
        #     self.adjacencies_listbox.insert(tk.END, f"{room1} - {room2}")
>>>>>>> 4f624af1

    def clear_all_data(self):
        for item in self.regions_tree.get_children():
            self.regions_tree.delete(item)

        for item in self.rooms_tree.get_children():
            self.rooms_tree.delete(item)

        self.adjacencies_listbox.delete(0, tk.END)
        self.non_adjacencies_listbox.delete(0, tk.END)

    def add_region(self):
        try:
            x = int(self.region_x_var.get())
            y = int(self.region_y_var.get())
            width = int(self.region_width_var.get())
            height = int(self.region_height_var.get())

            if width <= 0 or height <= 0:
                messagebox.showerror("Error", "Width and height must be positive")
                return

            region_count = len(self.regions_tree.get_children()) + 1
            item = self.regions_tree.insert("", "end", text=f"Region {region_count}")
            self.regions_tree.set(item, "X", x)
            self.regions_tree.set(item, "Y", y)
            self.regions_tree.set(item, "Width", width)
            self.regions_tree.set(item, "Height", height)

            self.region_x_var.set("")
            self.region_y_var.set("")
            self.region_width_var.set("")
            self.region_height_var.set("")

        except ValueError:
            messagebox.showerror("Error", "Please enter valid numbers")

    def remove_region(self):
        selected = self.regions_tree.selection()
        if selected:
            self.regions_tree.delete(selected[0])

    def edit_region(self):
        selected = self.regions_tree.selection()
        if not selected:
            messagebox.showwarning("Warning", "Please select a region to edit")
            return

        item = selected[0]
        current_x = self.regions_tree.set(item, "X")
        current_y = self.regions_tree.set(item, "Y")
        current_width = self.regions_tree.set(item, "Width")
        current_height = self.regions_tree.set(item, "Height")

        self.region_x_var.set(current_x)
        self.region_y_var.set(current_y)
        self.region_width_var.set(current_width)
        self.region_height_var.set(current_height)

        region_name = self.regions_tree.item(item)['text']
        self.regions_tree.delete(item)

        messagebox.showinfo("Edit Mode",
                            f"Region values loaded into input fields.\nModify the values and click 'Add Region' to save changes.\n\nNote: {region_name} has been temporarily removed.")

    def clear_regions(self):
        for item in self.regions_tree.get_children():
            self.regions_tree.delete(item)

    def edit_room(self):
        selected = self.rooms_tree.selection()
        if not selected:
            messagebox.showwarning("Warning", "Please select a room to edit")
            return

        self.edit_context = {
            'selected_item': selected[0],
            'current_name': self.rooms_tree.item(selected[0])['text'],
            'current_width': self.rooms_tree.set(selected[0], "Width"),
            'current_height': self.rooms_tree.set(selected[0], "Height"),
            'current_max_exp': self.rooms_tree.set(selected[0], "Max Expansion")
        }

        self.edit_window = tk.Toplevel(self.root)
        self.edit_window.title("Edit Room")
        self.edit_window.geometry("400x300")
        self.edit_window.resizable(False, False)
        self.edit_window.transient(self.root)
        self.edit_window.grab_set()

        self.edit_window.update_idletasks()
        x = (self.edit_window.winfo_screenwidth() // 2) - (self.edit_window.winfo_width() // 2)
        y = (self.edit_window.winfo_screenheight() // 2) - (self.edit_window.winfo_height() // 2)
        self.edit_window.geometry(f"+{x}+{y}")

        main_frame = ttk.Frame(self.edit_window, padding=15)
        main_frame.pack(fill=tk.BOTH, expand=True)

        ttk.Label(main_frame, text="Edit Room Properties",
                  font=("Arial", 12, "bold")).pack(pady=(0, 10))

        fields_frame = ttk.Frame(main_frame)
        fields_frame.pack(fill=tk.X, pady=5)

        ttk.Label(fields_frame, text="Room Name:").grid(row=0, column=0, sticky=tk.W, pady=5)
        self.edit_name_var = tk.StringVar(value=self.edit_context['current_name'])
        name_entry = ttk.Entry(fields_frame, textvariable=self.edit_name_var, width=20)
        name_entry.grid(row=0, column=1, padx=(10, 0), pady=5, sticky=tk.W)

        ttk.Label(fields_frame, text="Width:").grid(row=1, column=0, sticky=tk.W, pady=5)
        self.edit_width_var = tk.StringVar(value=self.edit_context['current_width'])
        width_entry = ttk.Entry(fields_frame, textvariable=self.edit_width_var, width=20)
        width_entry.grid(row=1, column=1, padx=(10, 0), pady=5, sticky=tk.W)

        ttk.Label(fields_frame, text="Height:").grid(row=2, column=0, sticky=tk.W, pady=5)
        self.edit_height_var = tk.StringVar(value=self.edit_context['current_height'])
        height_entry = ttk.Entry(fields_frame, textvariable=self.edit_height_var, width=20)
        height_entry.grid(row=2, column=1, padx=(10, 0), pady=5, sticky=tk.W)

        ttk.Label(fields_frame, text="Max Expansion:").grid(row=3, column=0, sticky=tk.W, pady=5)
        self.edit_max_exp_var = tk.StringVar(value=self.edit_context['current_max_exp'])
        max_exp_entry = ttk.Entry(fields_frame, textvariable=self.edit_max_exp_var, width=20)
        max_exp_entry.grid(row=3, column=1, padx=(10, 0), pady=5, sticky=tk.W)

        button_frame = ttk.Frame(main_frame)
        button_frame.pack(pady=(15, 10))

        ttk.Button(button_frame, text="Save Changes",
                   command=self.save_room_changes).pack(side=tk.LEFT, padx=5)
        ttk.Button(button_frame, text="Cancel",
                   command=self.cancel_room_edit).pack(side=tk.LEFT, padx=5)

        name_entry.focus()
        name_entry.select_range(0, tk.END)

    def add_bulk_rooms(self):
        try:
            base_name = self.bulk_room_name_var.get().strip()
            quantity = int(self.bulk_room_quantity_var.get())
            width = int(self.bulk_room_width_var.get())
            height = int(self.bulk_room_height_var.get())
            max_exp = int(self.bulk_room_max_exp_var.get())

            if not base_name:
                messagebox.showerror("Error", "Please enter a base room name")
                return

            if quantity <= 0:
                messagebox.showerror("Error", "Quantity must be positive")
                return

            if width <= 0 or height <= 0:
                messagebox.showerror("Error", "Width and height must be positive")
                return

            if max_exp < 0:
                messagebox.showerror("Error", "Max expansion cannot be negative")
                return

            existing_names = {self.rooms_tree.item(item)['text'] for item in self.rooms_tree.get_children()}

            new_room_names = []
            for i in range(1, quantity + 1):
                room_name = f"{base_name}{i}"
                if room_name in existing_names:
                    messagebox.showerror("Error", f"Room name '{room_name}' already exists")
                    return
                new_room_names.append(room_name)

            added_count = 0
            for room_name in new_room_names:
                try:
                    item = self.rooms_tree.insert("", "end", text=room_name)
                    self.rooms_tree.set(item, "Width", width)
                    self.rooms_tree.set(item, "Height", height)
                    self.rooms_tree.set(item, "Max Expansion", max_exp)
                    added_count += 1
                except Exception as e:
                    messagebox.showerror("Error", f"Failed to add room '{room_name}': {str(e)}")
                    break

            if added_count > 0:
                self.bulk_room_name_var.set("")
                self.bulk_room_quantity_var.set("")
                self.bulk_room_width_var.set("")
                self.bulk_room_height_var.set("")
                self.bulk_room_max_exp_var.set("")

                self.refresh_room_combos()

                messagebox.showinfo("Success", f"Successfully added {added_count} rooms")

        except ValueError:
            messagebox.showerror("Error", "Please enter valid numbers")

    def save_room_changes(self):
        """Save the edited room data"""
        try:
            new_name = self.edit_name_var.get().strip()
            new_width = int(self.edit_width_var.get())
            new_height = int(self.edit_height_var.get())
            new_max_exp = int(self.edit_max_exp_var.get())

            # Validation
            if not new_name:
                messagebox.showerror("Error", "Please enter a room name")
                return

            if new_width <= 0 or new_height <= 0:
                messagebox.showerror("Error", "Width and height must be positive")
                return

            if new_max_exp < 0:
                messagebox.showerror("Error", "Max expansion cannot be negative")
                return

            # Check if new name already exists (but allow keeping the same name)
            current_name = self.edit_context['current_name']
            if new_name != current_name:
                for item in self.rooms_tree.get_children():
                    if self.rooms_tree.item(item)['text'] == new_name:
                        messagebox.showerror("Error", "Room name already exists")
                        return

            # Update adjacencies if room name changed
            if new_name != current_name:
                self.update_adjacencies_after_room_rename(current_name, new_name)

            # Update the treeview item
            selected_item = self.edit_context['selected_item']
            self.rooms_tree.item(selected_item, text=new_name)
            self.rooms_tree.set(selected_item, "Width", new_width)
            self.rooms_tree.set(selected_item, "Height", new_height)
            self.rooms_tree.set(selected_item, "Max Expansion", new_max_exp)

            # Refresh room combos if name changed
            if new_name != current_name:
                self.refresh_room_combos()

            self.edit_window.destroy()
            messagebox.showinfo("Success", "Room updated successfully")

        except ValueError:
            messagebox.showerror("Error", "Please enter valid numbers")

    def cancel_room_edit(self):
        """Cancel editing"""
        self.edit_window.destroy()

    def update_adjacencies_after_room_rename(self, old_name, new_name):
        """Update adjacency list when a room is renamed"""
        # Get all adjacencies
        adjacencies = []
        for i in range(self.adjacencies_listbox.size()):
            adjacency = self.adjacencies_listbox.get(i)
            # Replace old room name with new name in adjacency strings
            if old_name in adjacency:
                updated_adjacency = adjacency.replace(old_name, new_name)
                adjacencies.append(updated_adjacency)
            else:
                adjacencies.append(adjacency)

        # Clear and repopulate the listbox
        self.adjacencies_listbox.delete(0, tk.END)
        for adjacency in adjacencies:
            self.adjacencies_listbox.insert(tk.END, adjacency)

    def add_room(self):
        """Add a new room"""
        try:
            name = self.room_name_var.get().strip()
            width = int(self.room_width_var.get())
            height = int(self.room_height_var.get())
            max_exp = int(self.room_max_exp_var.get())

            if not name:
                messagebox.showerror("Error", "Please enter a room name")
                return

            if width <= 0 or height <= 0:
                messagebox.showerror("Error", "Width and height must be positive")
                return

            if max_exp < 0:
                messagebox.showerror("Error", "Max expansion cannot be negative")
                return

            # Check if room name already exists
            for item in self.rooms_tree.get_children():
                if self.rooms_tree.item(item)['text'] == name:
                    messagebox.showerror("Error", "Room name already exists")
                    return

            # Add to tree
            item = self.rooms_tree.insert("", "end", text=name)
            self.rooms_tree.set(item, "Width", width)
            self.rooms_tree.set(item, "Height", height)
            self.rooms_tree.set(item, "Max Expansion", max_exp)

            # Clear input fields
            self.room_name_var.set("")
            self.room_width_var.set("")
            self.room_height_var.set("")
            self.room_max_exp_var.set("")

        except ValueError:
            messagebox.showerror("Error", "Please enter valid numbers")

    def remove_room(self):
        """Remove selected room"""
        selected = self.rooms_tree.selection()
        if selected:
            room_name = self.rooms_tree.item(selected[0])['text']
            self.rooms_tree.delete(selected[0])

            # Remove any adjacencies involving this room
            items_to_remove = []
            for i in range(self.adjacencies_listbox.size()):
                adjacency = self.adjacencies_listbox.get(i)
                if room_name in adjacency:
                    items_to_remove.append(i)

            # Remove from bottom to top to maintain indices
            for i in reversed(items_to_remove):
                self.adjacencies_listbox.delete(i)

    def clear_rooms(self):
        """Clear all rooms"""
        for item in self.rooms_tree.get_children():
            self.rooms_tree.delete(item)
        self.adjacencies_listbox.delete(0, tk.END)  # Clear adjacencies too

    def refresh_room_combos(self):
        """Refresh the room combo boxes with current room names"""
        room_names = [self.rooms_tree.item(item)['text'] for item in self.rooms_tree.get_children()]
        self.room1_combo['values'] = room_names
        self.room2_combo['values'] = room_names

    def add_adjacency(self):
        """Add a new adjacency"""
        room1 = self.room1_combo.get()
        room2 = self.room2_combo.get()

        if not room1 or not room2:
            messagebox.showerror("Error", "Please select both rooms")
            return

        if room1 == room2:
            messagebox.showerror("Error", "A room cannot be adjacent to itself")
            return

        # Check if adjacency already exists (in either direction)
        adjacency1 = f"{room1} ↔ {room2}"
        adjacency2 = f"{room2} ↔ {room1}"

        for i in range(self.adjacencies_listbox.size()):
            existing = self.adjacencies_listbox.get(i)
            if existing == adjacency1 or existing == adjacency2:
                messagebox.showerror("Error", "This adjacency already exists")
                return

        # Add adjacency
        self.adjacencies_listbox.insert(tk.END, adjacency1)

        # Clear selections
        self.room1_combo.set("")
        self.room2_combo.set("")

    def remove_adjacency(self):
        """Remove selected adjacency"""
        selection = self.adjacencies_listbox.curselection()
        if selection:
            self.adjacencies_listbox.delete(selection[0])

    def clear_adjacencies(self):
        """Clear all adjacencies"""
        self.adjacencies_listbox.delete(0, tk.END)

    def generate_floor_plan(self):
        """Generate the floor plan based on current data"""
        try:
            # Collect regions
            regions = []
            for item in self.regions_tree.get_children():
                x = int(self.regions_tree.set(item, "X"))
                y = int(self.regions_tree.set(item, "Y"))
                width = int(self.regions_tree.set(item, "Width"))
                height = int(self.regions_tree.set(item, "Height"))
                regions.append({'x': x, 'y': y, 'width': width, 'height': height})

            if not regions:
                messagebox.showerror("Error", "Please define at least one region")
                return

            # Create floor plan
            self.floor_plan = FloorPlan(regions)

            # Add rooms
            room_names = []
            for item in self.rooms_tree.get_children():
                name = self.rooms_tree.item(item)['text']
                width = int(self.rooms_tree.set(item, "Width"))
                height = int(self.rooms_tree.set(item, "Height"))
                max_exp = int(self.rooms_tree.set(item, "Max Expansion"))

                self.floor_plan.add_room(name, width, height, max_exp)
                room_names.append(name)

            if not room_names:
                messagebox.showerror("Error", "Please define at least one room")
                return

            # Add adjacencies
            for i in range(self.adjacencies_listbox.size()):
                adjacency = self.adjacencies_listbox.get(i)
                room1, room2 = adjacency.split(" ↔ ")
                self.floor_plan.add_adjacency(room1, room2)

            # Add non-adjacencies
            for i in range(self.non_adjacencies_listbox.size()):
                non_adjacency = self.non_adjacencies_listbox.get(i)
                room1, room2 = non_adjacency.split(" ✗ ")
                self.floor_plan.add_non_adjacency(room1, room2)
                print(f"Added non-adjacency: {room1} ✗ {room2}")

            print(f"Total non-adjacencies added: {self.non_adjacencies_listbox.size()}")

            # Generate floor plan
            max_attempts = int(self.max_attempts_var.get())
            enable_expansion = self.enable_expansion_var.get()

            success = self.floor_plan.place_rooms_with_constraints_optimized(
                use_compact_mode=self.enable_space_optimization_var.get(),
                max_attempts=max_attempts,
                enable_expansion=enable_expansion
            )

            if success:
                self.floor_plan.compact_rooms()
                self.floor_plan.enforce_minimum_adjacency()
                self.floor_plan.compact_rooms()

                messagebox.showinfo("Success", "Floor plan generated successfully!")
                self.update_output_display()
            else:
                messagebox.showwarning("Warning",
                                       "Failed to place all rooms optimally. You may need to adjust room sizes or floor dimensions.")
                self.update_output_display()

        except ValueError as e:
            messagebox.showerror("Error", f"Invalid input: {str(e)}")
        except Exception as e:
            messagebox.showerror("Error", f"An error occurred: {str(e)}")
            import traceback
            traceback.print_exc()

    def update_output_display(self):
        """Update the output display with statistics and visualization"""
        if not self.floor_plan:
            return

        # Update statistics
        self.stats_text.delete('1.0', tk.END)

        # Calculate and display statistics
        total_area = sum(region['width'] * region['height'] for region in self.floor_plan.floor_regions)
        used_area = sum(room.width * room.height for room in self.floor_plan.rooms if room.x is not None)

        stats = f"FLOOR PLAN STATISTICS\n{'=' * 30}\n\n"
        stats += f"Floor area: {total_area} square units\n"
        stats += f"Room area: {used_area} square units\n"
        stats += f"Space utilization: {used_area / total_area:.2%}\n\n"

        score, adjacent_pairs, violations = self.floor_plan.evaluate_adjacency_score()
        stats += f"Adjacency score: {score}/{len(self.floor_plan.adjacency_graph.edges)}\n"
        stats += f"Adjacent pairs: {adjacent_pairs}\n\n"

        stats += "ROOM EXPANSION STATISTICS:\n" + "-" * 30 + "\n"
        for room in self.floor_plan.rooms:
            if room.x is not None:
                original_area = room.original_width * room.original_height
                current_area = room.width * room.height
                expansion_pct = (current_area - original_area) / original_area * 100 if original_area > 0 else 0

                if not room.rotated:
                    total_expansion = (room.width - room.original_width) + (room.height - room.original_height)
                else:
                    total_expansion = (room.width - room.original_height) + (room.height - room.original_width)

                expansion_usage = f"{total_expansion}/{room.max_expansion}"

                stats += f"{room.name}: {room.original_width}x{room.original_height} → {room.width}x{room.height} "
                stats += f"({expansion_pct:.1f}% increase, expansion used: {expansion_usage})\n"

        stats += "\nROOM PLACEMENTS:\n" + "-" * 20 + "\n"
        for room in self.floor_plan.rooms:
            stats += f"{room}\n"

        self.stats_text.insert('1.0', stats)

        # Update visualization
        self.ax.clear()
        self.visualize_floor_plan()
        self.canvas.draw()

        # Switch to output screen
        self.show_screen("output")

    def visualize_floor_plan(self):
        """Create matplotlib visualization of the floor plan optimized for large numbers of rooms"""
        if not self.floor_plan:
            return

        # Clear the axis
        self.ax.clear()

        # Calculate dynamic sizing based on number of rooms and floor dimensions
        num_rooms = len(self.floor_plan.rooms)
        floor_area = self.floor_plan.floor_width * self.floor_plan.floor_height
        avg_room_area = floor_area / max(num_rooms, 1)

        # Dynamic font sizing based on room count and average room size
        base_font_size = max(4, min(12, int(np.sqrt(avg_room_area) / 3)))
        title_font_size = max(8, min(16, base_font_size + 4))

        # Draw floor shape with reduced opacity for large plans
        floor_alpha = max(0.1, min(0.3, 1.0 / np.sqrt(num_rooms / 10 + 1)))
        for region in self.floor_plan.floor_regions:
            rect = Rectangle(
                (region['x'], region['y']),
                region['width'],
                region['height'],
                linewidth=max(0.5, min(2, 10 / np.sqrt(num_rooms))),
                edgecolor='black',
                facecolor='lightgray',
                alpha=floor_alpha,
                linestyle='--'
            )
            self.ax.add_patch(rect)

        # Use a more distinguishable color palette for many rooms
        if num_rooms <= 20:
            colors = plt.cm.tab20(np.linspace(0, 1, num_rooms))
        else:
            # For large numbers, use HSV color space for better distribution
            colors = plt.cm.hsv(np.linspace(0, 1, num_rooms))

        # Calculate constraint violations efficiently
        room_violations = self._calculate_room_violations()

        # Determine room styling based on count
        show_room_details = num_rooms <= 50
        show_expansion_info = num_rooms <= 30
        room_line_width = max(0.3, min(2, 20 / np.sqrt(num_rooms)))
        violation_line_width = max(0.5, min(3, 30 / np.sqrt(num_rooms)))

        # Draw rooms with adaptive styling
        for i, room in enumerate(self.floor_plan.rooms):
            if room.x is not None and room.y is not None:
                # Color coding for violations
                if room_violations[room.name] > 0:
                    face_color = 'lightcoral'
                    edge_color = 'darkred'
                    linewidth = violation_line_width
                    alpha = 0.8
                else:
                    face_color = colors[i]
                    edge_color = 'black'
                    linewidth = room_line_width
                    alpha = max(0.4, min(0.7, 1.0 / np.sqrt(num_rooms / 20 + 1)))

                rect = Rectangle(
                    (room.x, room.y),
                    room.width,
                    room.height,
                    linewidth=linewidth,
                    edgecolor=edge_color,
                    facecolor=face_color,
                    alpha=alpha
                )
                self.ax.add_patch(rect)

                # Adaptive text display
                self._draw_room_text(room, base_font_size, show_room_details, show_expansion_info)

        # Simplified constraint visualization for large plans
        constraint_stats = self._draw_constraints_optimized(num_rooms)

        # Set limits and aspect
        self._set_plot_limits()

        # Adaptive title and labels
        title = self._generate_adaptive_title(constraint_stats, num_rooms)
        self.ax.set_title(title, fontsize=title_font_size, fontweight='bold')

        # Show axes labels only for smaller plans
        if num_rooms <= 100:
            self.ax.set_xlabel('Width', fontsize=max(8, base_font_size))
            self.ax.set_ylabel('Height', fontsize=max(8, base_font_size))

        # Adaptive grid
        grid_alpha = max(0.1, min(0.3, 1.0 / np.sqrt(num_rooms / 25 + 1)))
        self.ax.grid(True, alpha=grid_alpha)

        # Smart legend and summary
        self._create_adaptive_legend_and_summary(constraint_stats, num_rooms, base_font_size)

        plt.tight_layout()

        # Add interactive features for room identification
        self._add_room_identification_features(num_rooms)

    def _add_room_identification_features(self, num_rooms):
        """Add interactive features to help identify rooms"""

        # Add click handler for room identification
        def on_click(event):
            if event.inaxes != self.ax:
                return

            # Find room at click location
            clicked_room = None
            for room in self.floor_plan.rooms:
                if (room.x is not None and room.y is not None and
                        room.x <= event.xdata <= room.x + room.width and
                        room.y <= event.ydata <= room.y + room.height):
                    clicked_room = room
                    break

            if clicked_room:
                room_id = self._get_room_id(clicked_room)
                info_text = f"Room {room_id}: {clicked_room.name}"
                if hasattr(clicked_room, 'width'):
                    info_text += f"\nSize: {clicked_room.width}x{clicked_room.height}"
                if hasattr(clicked_room, 'original_width'):
                    info_text += f"\nOriginal: {clicked_room.original_width}x{clicked_room.original_height}"

                # Update title with room info
                current_title = self.ax.get_title()
                if " | Selected: " in current_title:
                    current_title = current_title.split(" | Selected: ")[0]
                self.ax.set_title(f"{current_title} | Selected: {info_text.replace(chr(10), ', ')}")
                plt.draw()

        # Connect the click handler
        if hasattr(self, 'fig'):
            self.fig.canvas.mpl_connect('button_press_event', on_click)

        # For large plans, also create a room index
        if num_rooms > 50:
            self._create_room_index()

    def _create_room_index(self):
        """Create a room index for large floor plans"""
        # Ensure all rooms are mapped before creating index
        self._ensure_all_rooms_mapped()

        print(f"\n=== ROOM INDEX ({len(self.floor_plan.rooms)} rooms) ===")

        # Group rooms by first letter for better organization
        room_groups = {}
        for room in self.floor_plan.rooms:
            first_letter = room.name[0].upper()
            if first_letter not in room_groups:
                room_groups[first_letter] = []
            room_id = self._get_room_id(room)
            room_groups[first_letter].append((room_id, room.name, room.width, room.height))

        # Print organized index
        for letter in sorted(room_groups.keys()):
            print(f"\n{letter}:")
            # Sort by room ID within each letter group
            for room_id, name, width, height in sorted(room_groups[letter]):
                print(f"  {room_id:3d}: {name} ({width}x{height})")

        print(f"\nTotal: {len(self.floor_plan.rooms)} rooms")
        print("Click on any room in the plot to see its details in the title.")

    def get_room_by_id(self, room_id):
        """Helper method to get room by ID number"""
        if not hasattr(self, '_room_id_map'):
            self._room_id_map = {}

        # Ensure all rooms are mapped
        if len(self._room_id_map) != len(self.floor_plan.rooms):
            self._ensure_all_rooms_mapped()

        # Reverse lookup
        for room_name, rid in self._room_id_map.items():
            if rid == room_id:
                return next((r for r in self.floor_plan.rooms if r.name == room_name), None)
        return None

    def _ensure_all_rooms_mapped(self):
        """Ensure all rooms have ID mappings"""
        existing_ids = set(self._room_id_map.values())
        next_id = 1

        for room in self.floor_plan.rooms:
            if room.name not in self._room_id_map:
                while next_id in existing_ids:
                    next_id += 1
                self._room_id_map[room.name] = next_id
                existing_ids.add(next_id)
                next_id += 1

    def print_room_list(self):
        """Print a complete list of rooms with their IDs - useful for debugging"""
        print(f"\n=== COMPLETE ROOM LIST ===")
        for i, room in enumerate(self.floor_plan.rooms, 1):
            print(f"{i:3d}: {room.name} - Size: {room.width}x{room.height} - Position: ({room.x}, {room.y})")
        print(f"Total: {len(self.floor_plan.rooms)} rooms")

    def _calculate_room_violations(self):
        """Efficiently calculate constraint violations for all rooms"""
        room_violations = {}

        for room in self.floor_plan.rooms:
            violations = 0
            if room.name in self.floor_plan.non_adjacency_graph:
                for non_adj_room_name in self.floor_plan.non_adjacency_graph[room.name]:
                    non_adj_room = next((r for r in self.floor_plan.rooms if r.name == non_adj_room_name), None)
                    if non_adj_room and room.has_shared_wall_with(non_adj_room):
                        violations += 1
            room_violations[room.name] = violations

        return room_violations

    def _draw_room_text(self, room, base_font_size, show_details, show_expansion):
        """Draw room text with adaptive detail level and identification methods"""
        num_rooms = len(self.floor_plan.rooms)

        # Calculate if room is large enough for text
        room_area = room.width * room.height
        min_area_for_text = max(4, num_rooms / 50)  # Adaptive minimum area

        if base_font_size < 4 or room_area < min_area_for_text:
            # For very small rooms, use room ID numbers instead of names
            room_id = self._get_room_id(room)
            if room_area >= 2:  # Only show ID if room is not tiny
                self.ax.text(
                    room.x + room.width / 2,
                    room.y + room.height / 2,
                    str(room_id),
                    ha='center',
                    va='center',
                    fontsize=max(6, base_font_size),
                    fontweight='bold',
                    color='black',
                    clip_on=True
                )
            return

        # For larger rooms, show more detail
        display_text = self._get_room_display_text(room, show_details, show_expansion)

        # Adaptive text box styling
        bbox_alpha = max(0.6, min(0.9, 1.0 / np.sqrt(num_rooms / 30 + 1)))

        self.ax.text(
            room.x + room.width / 2,
            room.y + room.height / 2,
            display_text,
            ha='center',
            va='center',
            fontsize=base_font_size,
            bbox=dict(boxstyle="round,pad=0.2", facecolor="white", alpha=bbox_alpha),
            clip_on=True
        )

    def _get_room_id(self, room):
        """Get a unique ID number for the room"""
        if not hasattr(self, '_room_id_map'):
            self._room_id_map = {}

        # If room not in map, add it
        if room.name not in self._room_id_map:
            # Add all rooms that aren't already mapped
            existing_ids = set(self._room_id_map.values())
            next_id = 1

            for r in self.floor_plan.rooms:
                if r.name not in self._room_id_map:
                    # Find next available ID
                    while next_id in existing_ids:
                        next_id += 1
                    self._room_id_map[r.name] = next_id
                    existing_ids.add(next_id)
                    next_id += 1

        return self._room_id_map[room.name]

    def _get_room_display_text(self, room, show_details, show_expansion):
        """Get the display text for a room based on detail level"""
        num_rooms = len(self.floor_plan.rooms)

        if num_rooms > 200:
            # Very large plans: just room ID
            return str(self._get_room_id(room))
        elif num_rooms > 100:
            # Large plans: ID + abbreviated name
            room_id = self._get_room_id(room)
            short_name = room.name[:8] + "..." if len(room.name) > 8 else room.name
            return f"{room_id}\n{short_name}"
        elif num_rooms > 50:
            # Medium plans: ID + name
            room_id = self._get_room_id(room)
            return f"{room_id}: {room.name}"
        else:
            # Small plans: full detail
            display_text = room.name
            if show_details:
                current_size = f"{room.width}x{room.height}"
                display_text = f"{room.name}\n{current_size}"

                if show_expansion and (room.width != room.original_width or room.height != room.original_height):
                    original_size = f"{room.original_width}x{room.original_height}"
                    if room.rotated:
                        display_text += f"\n(from {room.original_height}x{room.original_width})"
                    else:
                        display_text += f"\n(from {original_size})"
            return display_text

    def _draw_constraints_optimized(self, num_rooms):
        """Draw constraint lines with optimization for large room counts"""
        # For very large plans, skip or simplify constraint visualization
        if num_rooms > 200:
            return self._calculate_constraint_stats_only()

        constraint_stats = {
            'adjacent_pairs': [],
            'unsatisfied_adjacencies': [],
            'non_adjacency_satisfied': [],
            'non_adjacency_violated': []
        }

        # Adaptive line styling
        line_alpha = max(0.3, min(0.8, 1.0 / np.sqrt(num_rooms / 20 + 1)))
        line_width = max(0.5, min(2, 15 / np.sqrt(num_rooms)))

        # Show fewer constraint lines for very large plans
        show_all_constraints = num_rooms <= 100
        show_violations_only = num_rooms > 100

        # Process adjacency relationships
        for room1_name, room2_name in self.floor_plan.adjacency_graph.edges:
            room1 = next((r for r in self.floor_plan.rooms if r.name == room1_name), None)
            room2 = next((r for r in self.floor_plan.rooms if r.name == room2_name), None)

            if room1 and room2 and room1.x is not None and room2.x is not None:
                center1 = (room1.x + room1.width / 2, room1.y + room1.height / 2)
                center2 = (room2.x + room2.width / 2, room2.y + room2.height / 2)

                if room1.has_shared_wall_with(room2):
                    constraint_stats['adjacent_pairs'].append((room1_name, room2_name))
                    if show_all_constraints:
                        self.ax.plot([center1[0], center2[0]], [center1[1], center2[1]], 'g-',
                                     linewidth=line_width, alpha=line_alpha)
                else:
                    constraint_stats['unsatisfied_adjacencies'].append((room1_name, room2_name))
                    if show_all_constraints or show_violations_only:
                        self.ax.plot([center1[0], center2[0]], [center1[1], center2[1]], 'r--',
                                     linewidth=line_width * 1.2, alpha=min(0.9, line_alpha * 1.5))

        # Process non-adjacency relationships
        for room1_name, room2_name in self.floor_plan.non_adjacency_graph.edges:
            room1 = next((r for r in self.floor_plan.rooms if r.name == room1_name), None)
            room2 = next((r for r in self.floor_plan.rooms if r.name == room2_name), None)

            if room1 and room2 and room1.x is not None and room2.x is not None:
                center1 = (room1.x + room1.width / 2, room1.y + room1.height / 2)
                center2 = (room2.x + room2.width / 2, room2.y + room2.height / 2)

                if room1.has_shared_wall_with(room2):
                    # Violation - always show these
                    constraint_stats['non_adjacency_violated'].append((room1_name, room2_name))

                    # Violation lines and markers
                    self.ax.plot([center1[0], center2[0]], [center1[1], center2[1]], 'red',
                                 linewidth=line_width * 1.5, linestyle=':', alpha=min(0.9, line_alpha * 1.5))

                    # Show warning markers only for manageable numbers
                    if num_rooms <= 150:
                        marker_size = max(4, min(12, 60 / np.sqrt(num_rooms)))
                        self.ax.plot(center1[0], center1[1], 'rX', markersize=marker_size, alpha=0.9)
                        self.ax.plot(center2[0], center2[1], 'rX', markersize=marker_size, alpha=0.9)
                else:
                    constraint_stats['non_adjacency_satisfied'].append((room1_name, room2_name))
                    if show_all_constraints:
                        self.ax.plot([center1[0], center2[0]], [center1[1], center2[1]],
                                     color='blue', linewidth=line_width, linestyle=':', alpha=line_alpha * 0.7)

        return constraint_stats

    def _calculate_constraint_stats_only(self):
        """Calculate constraint statistics without drawing (for very large plans)"""
        constraint_stats = {
            'adjacent_pairs': [],
            'unsatisfied_adjacencies': [],
            'non_adjacency_satisfied': [],
            'non_adjacency_violated': []
        }

        # Just calculate stats without drawing
        for room1_name, room2_name in self.floor_plan.adjacency_graph.edges:
            room1 = next((r for r in self.floor_plan.rooms if r.name == room1_name), None)
            room2 = next((r for r in self.floor_plan.rooms if r.name == room2_name), None)

            if room1 and room2 and room1.x is not None and room2.x is not None:
                if room1.has_shared_wall_with(room2):
                    constraint_stats['adjacent_pairs'].append((room1_name, room2_name))
                else:
                    constraint_stats['unsatisfied_adjacencies'].append((room1_name, room2_name))

        for room1_name, room2_name in self.floor_plan.non_adjacency_graph.edges:
            room1 = next((r for r in self.floor_plan.rooms if r.name == room1_name), None)
            room2 = next((r for r in self.floor_plan.rooms if r.name == room2_name), None)

            if room1 and room2 and room1.x is not None and room2.x is not None:
                if room1.has_shared_wall_with(room2):
                    constraint_stats['non_adjacency_violated'].append((room1_name, room2_name))
                else:
                    constraint_stats['non_adjacency_satisfied'].append((room1_name, room2_name))

        return constraint_stats

    def _set_plot_limits(self):
        """Set plot limits with padding"""
        max_width = self.floor_plan.floor_width
        max_height = self.floor_plan.floor_height

        # Adaptive padding based on floor size
        padding = max(1, min(5, max(max_width, max_height) * 0.02))

        self.ax.set_xlim(-padding, max_width + padding)
        self.ax.set_ylim(-padding, max_height + padding)
        self.ax.set_aspect('equal')

    def _generate_adaptive_title(self, constraint_stats, num_rooms):
        """Generate title that adapts to room count"""
        if num_rooms <= 50:
            # Detailed title for smaller plans
            title = f'Floor Plan ({num_rooms} rooms) - '
            title += f'Adjacency: {len(constraint_stats["adjacent_pairs"])}/{len(self.floor_plan.adjacency_graph.edges)}'
            if len(self.floor_plan.non_adjacency_graph.edges) > 0:
                title += f', Non-Adjacency: {len(constraint_stats["non_adjacency_satisfied"])}/{len(self.floor_plan.non_adjacency_graph.edges)} satisfied'
        else:
            # Simplified title for large plans
            violations = len(constraint_stats["unsatisfied_adjacencies"]) + len(
                constraint_stats["non_adjacency_violated"])
            if violations > 0:
                title = f'Floor Plan ({num_rooms} rooms) - {violations} constraint violations'
            else:
                title = f'Floor Plan ({num_rooms} rooms) - All constraints satisfied'

        return title

    def _create_adaptive_legend_and_summary(self, constraint_stats, num_rooms, font_size):
        """Create legend and summary that adapt to room count"""

        # Skip detailed legend for very large plans
        if num_rooms > 200:
            self._create_simple_summary(constraint_stats, font_size)
            return

        # Create legend elements based on what's actually shown
        legend_elements = []

        if num_rooms <= 100:  # Full legend for moderate sizes
            if constraint_stats['adjacent_pairs']:
                legend_elements.append(Line2D([0], [0], color='green', linewidth=2,
                                              label=f'Adjacent (satisfied): {len(constraint_stats["adjacent_pairs"])}'))

            if constraint_stats['unsatisfied_adjacencies']:
                legend_elements.append(Line2D([0], [0], color='red', linewidth=2,
                                              linestyle='--', alpha=0.9,
                                              label=f'Adjacent (unsatisfied): {len(constraint_stats["unsatisfied_adjacencies"])}'))

            if len(self.floor_plan.non_adjacency_graph.edges) > 0:
                legend_elements.append(Line2D([0], [0], color='blue', linewidth=2,
                                              linestyle=':', alpha=0.7,
                                              label=f'Non-adjacent constraint: {len(self.floor_plan.non_adjacency_graph.edges)}'))

            if constraint_stats['non_adjacency_violated']:
                legend_elements.append(Line2D([0], [0], color='red', linewidth=3,
                                              linestyle=':', alpha=0.8,
                                              label=f'Non-adjacent (VIOLATED): {len(constraint_stats["non_adjacency_violated"])}'))

        else:  # Simplified legend for larger plans
            violations = len(constraint_stats["unsatisfied_adjacencies"]) + len(
                constraint_stats["non_adjacency_violated"])
            if violations > 0:
                legend_elements.append(Line2D([0], [0], color='red', linewidth=2,
                                              label=f'Constraint violations: {violations}'))

            satisfied = len(constraint_stats["adjacent_pairs"]) + len(constraint_stats["non_adjacency_satisfied"])
            if satisfied > 0:
                legend_elements.append(Line2D([0], [0], color='green', linewidth=2,
                                              label=f'Constraints satisfied: {satisfied}'))

        # Position legend appropriately
        if legend_elements and num_rooms <= 150:
            self.ax.legend(handles=legend_elements, loc='upper left',
                           bbox_to_anchor=(1.02, 1), borderaxespad=0,
                           fontsize=max(6, font_size - 2))

        # Create summary text
        # self._create_constraint_summary(constraint_stats, num_rooms, font_size)

    # def _create_constraint_summary(self, constraint_stats, num_rooms, font_size):
    #     """Create constraint summary text with room identification legend"""
    #     if num_rooms > 300:  # Skip summary for very large plans
    #         return
    #
    #     total_constraints = len(self.floor_plan.adjacency_graph.edges) + len(self.floor_plan.non_adjacency_graph.edges)
    #
    #     summary_text = f"Rooms: {num_rooms}\n"
    #
    #     if num_rooms <= 100:
    #         # Detailed summary
    #         summary_text += f"Adjacency: {len(constraint_stats['adjacent_pairs'])}/{len(self.floor_plan.adjacency_graph.edges)} satisfied\n"
    #         summary_text += f"Non-adjacency: {len(constraint_stats['non_adjacency_satisfied'])}/{len(self.floor_plan.non_adjacency_graph.edges)} satisfied"
    #
    #         if constraint_stats['non_adjacency_violated']:
    #             summary_text += f"\nViolations: {len(constraint_stats['non_adjacency_violated'])} non-adjacency"
    #     else:
    #         # Simplified summary
    #         total_violations = len(constraint_stats["unsatisfied_adjacencies"]) + len(
    #             constraint_stats["non_adjacency_violated"])
    #         total_satisfied = len(constraint_stats["adjacent_pairs"]) + len(constraint_stats["non_adjacency_satisfied"])
    #         if total_constraints > 0:
    #             summary_text += f"Constraints: {total_satisfied}/{total_constraints} satisfied"
    #             if total_violations > 0:
    #                 summary_text += f"\nViolations: {total_violations}"
    #
    #     # Add identification help for large plans
    #     if num_rooms > 50:
    #         summary_text += f"\n\nRoom IDs shown (1-{num_rooms})"
    #         summary_text += "\nClick plot for room list"
    #
    #     # Choose background color based on violations
    #     has_violations = len(constraint_stats["non_adjacency_violated"]) > 0 or len(
    #         constraint_stats["unsatisfied_adjacencies"]) > 0
    #     all_satisfied = (len(constraint_stats["adjacent_pairs"]) == len(self.floor_plan.adjacency_graph.edges) and
    #                      len(constraint_stats["non_adjacency_satisfied"]) == len(
    #                 self.floor_plan.non_adjacency_graph.edges))
    #
    #     bg_color = "lightcoral" if has_violations else "lightgreen" if all_satisfied else "lightyellow"
    #
    #     # Adaptive text size and positioning
    #     text_font_size = max(6, min(font_size, 12))
    #     text_alpha = max(0.7, min(0.9, 1.0 / np.sqrt(num_rooms / 50 + 1)))
    #
    #     self.ax.text(0.02, 0.98, summary_text, transform=self.ax.transAxes,
    #                  verticalalignment='top',
    #                  bbox=dict(boxstyle="round,pad=0.3", facecolor=bg_color, alpha=text_alpha),
    #                  fontsize=text_font_size, fontweight='bold')

    def _create_simple_summary(self, constraint_stats, font_size):
        """Create very simple summary for extremely large plans"""
        total_violations = len(constraint_stats["unsatisfied_adjacencies"]) + len(
            constraint_stats["non_adjacency_violated"])

        if total_violations > 0:
            summary_text = f"{len(self.floor_plan.rooms)} rooms\n{total_violations} violations"
            bg_color = "lightcoral"
        else:
            summary_text = f"{len(self.floor_plan.rooms)} rooms\nAll constraints OK"
            bg_color = "lightgreen"

        self.ax.text(0.02, 0.98, summary_text, transform=self.ax.transAxes,
                     verticalalignment='top',
                     bbox=dict(boxstyle="round,pad=0.3", facecolor=bg_color, alpha=0.8),
                     fontsize=max(8, font_size), fontweight='bold')


def main():
    root = tk.Tk()
    app = FloorPlanGUI(root)
    root.mainloop()


<<<<<<< HEAD
if __name__ == "__main__":
    main()
=======


if __name__ == "__main__":
    root = tk.Tk()
    app = FloorPlanGUI(root)
    root.mainloop()
>>>>>>> 4f624af1
<|MERGE_RESOLUTION|>--- conflicted
+++ resolved
@@ -6,718 +6,11 @@
 from neg3 import FloorPlan  # Import from your original file
 import json
 from tkinter import filedialog
-import matplotlib.patches as mpatches
+import matplotlib.pyplot as plt
+import numpy as np
 from matplotlib.patches import Rectangle
 from matplotlib.lines import Line2D
-# import matplotlib.patches as mpatches
-import math
-
-
-class CADApp:
-    def __init__(self, parent, callback):
-        self.window = tk.Toplevel(parent)
-        self.callback = callback  # Callback to send regions back to main GUI
-        self.grid_spacing = tk.IntVar(value=0)
-        self.grid_spacing_set = False
-
-        self.window.title("Enhanced CAD Grid Tool")
-        self.window.state('zoomed')
-
-        self.unit_spacing = 1
-        self.pixels_per_unit = 50
-        self.dot_radius = 2
-        self.grid_points = []
-        self.grid_dots = {}
-        self.last_valid_point = None
-        self.clicked_coordinates = []
-        self.drawn_lines = []
-        self.hover_line = None
-        self.distance_labels = []
-        self.is_closed_shape = False
-        self.first_point = None
-        self.scaled_coordinates = []
-
-        self.insertion_mode = False
-        self.insertion_start_point = None
-        self.insertion_end_point = None
-        self.insertion_position = None
-        self.temp_coordinates = []
-
-        self.setup_ui()
-        self.create_grid()
-        self.bind_events()
-
-        self.window.bind('<Configure>', self.on_window_resize)
-
-    def setup_ui(self):
-        main_frame = ttk.Frame(self.window)
-        main_frame.pack(fill=tk.BOTH, expand=True)
-
-        control_frame = ttk.Frame(main_frame)
-        control_frame.pack(side=tk.TOP, fill=tk.X, pady=5)
-
-        ttk.Button(control_frame, text="Clear All", command=self.clear_all).pack(side=tk.LEFT, padx=5)
-        ttk.Button(control_frame, text="Show Coordinates", command=self.show_coordinates).pack(side=tk.LEFT, padx=5)
-
-        ttk.Label(control_frame, text="Grid Spacing:").pack(side=tk.LEFT, padx=5)
-        self.grid_entry = ttk.Entry(control_frame, textvariable=self.grid_spacing, width=10)
-        self.grid_entry.pack(side=tk.LEFT, padx=5)
-        ttk.Button(control_frame, text="Set Grid Spacing", command=self.get_Grid_space).pack(side=tk.LEFT, padx=5)
-
-        ttk.Button(control_frame, text="Finalize", command=self.is_Finalize).pack(side=tk.LEFT, padx=5)
-
-        self.status_label = ttk.Label(control_frame, text="Enter a positive integer grid spacing to start drawing")
-        self.status_label.pack(side=tk.RIGHT, padx=10)
-
-        canvas_frame = ttk.Frame(main_frame)
-        canvas_frame.pack(fill=tk.BOTH, expand=True)
-
-        self.window.update_idletasks()
-        width = self.window.winfo_width()
-        height = self.window.winfo_height() - 100
-
-        self.grid_width_units = max(50, width // self.pixels_per_unit)
-        self.grid_height_units = max(30, height // self.pixels_per_unit)
-
-        canvas_width = self.grid_width_units * self.pixels_per_unit + self.pixels_per_unit
-        canvas_height = self.grid_height_units * self.pixels_per_unit + self.pixels_per_unit
-
-        self.canvas = tk.Canvas(canvas_frame, bg='white',
-                                scrollregion=(-self.pixels_per_unit / 2, -self.pixels_per_unit / 2,
-                                              canvas_width, canvas_height))
-
-        h_scroll = ttk.Scrollbar(canvas_frame, orient=tk.HORIZONTAL, command=self.canvas.xview)
-        v_scroll = ttk.Scrollbar(canvas_frame, orient=tk.VERTICAL, command=self.canvas.yview)
-        self.canvas.configure(xscrollcommand=h_scroll.set, yscrollcommand=v_scroll.set)
-
-        self.canvas.grid(row=0, column=0, sticky="nsew")
-        h_scroll.grid(row=1, column=0, sticky="ew")
-        v_scroll.grid(row=0, column=1, sticky="ns")
-
-        canvas_frame.grid_rowconfigure(0, weight=1)
-        canvas_frame.grid_columnconfigure(0, weight=1)
-
-    def get_Grid_space(self):
-        try:
-            value = self.grid_spacing.get()
-            if value <= 0:
-                messagebox.showerror("Invalid Input", "Grid spacing must be a positive integer.")
-                return
-            self.unit_spacing = value
-            self.grid_spacing_set = True
-            self.update_status()
-            print(f"Grid spacing set to: {self.unit_spacing}")
-        except tk.TclError:
-            messagebox.showerror("Invalid Input", "Please enter a valid integer for grid spacing.")
-
-    def create_grid(self):
-        self.grid_points = []
-        self.grid_dots = {}
-
-        for grid_x in range(0, self.grid_width_units + 1):
-            for grid_y in range(0, self.grid_height_units + 1):
-                pixel_x = grid_x * self.pixels_per_unit
-                pixel_y = grid_y * self.pixels_per_unit
-
-                dot = self.canvas.create_oval(
-                    pixel_x - self.dot_radius, pixel_y - self.dot_radius,
-                    pixel_x + self.dot_radius, pixel_y + self.dot_radius,
-                    fill='gray', outline='gray', tags="grid_dot"
-                )
-
-                self.grid_points.append((grid_x, grid_y, pixel_x, pixel_y, dot))
-                self.grid_dots[(grid_x, grid_y)] = dot
-
-    def bind_events(self):
-        self.canvas.bind("<Button-1>", self.on_click)
-        self.canvas.bind("<Button-3>", self.on_right_click)
-        self.canvas.bind("<Motion>", self.on_hover)
-
-    def on_window_resize(self, event):
-        if event.widget == self.window:
-            self.window.after_idle(self.recreate_grid)
-
-    def recreate_grid(self):
-        self.canvas.delete("grid_dot")
-
-        width = self.window.winfo_width()
-        height = self.window.winfo_height() - 100
-
-        self.grid_width_units = max(50, width // self.pixels_per_unit)
-        self.grid_height_units = max(30, height // self.pixels_per_unit)
-
-        canvas_width = self.grid_width_units * self.pixels_per_unit + self.pixels_per_unit
-        canvas_height = self.grid_height_units * self.pixels_per_unit + self.pixels_per_unit
-        self.canvas.configure(scrollregion=(-self.pixels_per_unit / 2, -self.pixels_per_unit / 2,
-                                            canvas_width, canvas_height))
-
-        self.create_grid()
-
-    def on_hover(self, event):
-        if not self.grid_spacing_set or self.last_valid_point is None or self.is_closed_shape:
-            return
-
-        x, y = self.canvas.canvasx(event.x), self.canvas.canvasy(event.y)
-        closest_point = self.find_closest_point(x, y)
-
-        if closest_point and (closest_point[0], closest_point[1]) != self.last_valid_point:
-            if self.hover_line:
-                self.canvas.delete(self.hover_line)
-                self.canvas.delete("hover_distance")
-                self.hover_line = None
-
-            if self.is_aligned(self.last_valid_point, (closest_point[0], closest_point[1])):
-                last_pixel_x = self.last_valid_point[0] * self.pixels_per_unit
-                last_pixel_y = self.last_valid_point[1] * self.pixels_per_unit
-
-                self.hover_line = self.canvas.create_line(
-                    last_pixel_x, last_pixel_y,
-                    closest_point[2], closest_point[3],
-                    fill='lightblue', width=1, dash=(5, 5)
-                )
-
-                distance = self.calculate_distance(self.last_valid_point, (closest_point[0], closest_point[1]))
-                mid_x = (last_pixel_x + closest_point[2]) / 2
-                mid_y = (last_pixel_y + closest_point[3]) / 2
-
-                self.canvas.create_text(mid_x, mid_y - 10, text=f"{distance:.0f} units",
-                                        fill='blue', tags="hover_distance", font=('Arial', 8))
-        else:
-            if self.hover_line:
-                self.canvas.delete(self.hover_line)
-                self.canvas.delete("hover_distance")
-                self.hover_line = None
-
-    def on_click(self, event):
-        if not self.grid_spacing_set:
-            messagebox.showinfo("Grid Spacing Required", "Please set a valid grid spacing before drawing.")
-            return
-
-        x, y = self.canvas.canvasx(event.x), self.canvas.canvasy(event.y)
-        closest_point = self.find_closest_point(x, y)
-
-        if closest_point:
-            grid_x, grid_y = closest_point[0], closest_point[1]
-            pixel_x, pixel_y = closest_point[2], closest_point[3]
-
-            if self.is_closed_shape and not self.insertion_mode:
-                self.status_label.config(text="Shape is closed. Delete edges or reset to continue.")
-                return
-
-            if self.insertion_mode:
-                self.handle_insertion_click(grid_x, grid_y, pixel_x, pixel_y)
-                return
-
-            if (self.first_point is not None and
-                    (grid_x, grid_y) == self.first_point and
-                    len(self.clicked_coordinates) > 2 and
-                    self.last_valid_point is not None and
-                    self.is_aligned(self.last_valid_point, (grid_x, grid_y))):
-                self.close_shape(grid_x, grid_y, pixel_x, pixel_y)
-                return
-
-            self.clicked_coordinates.append((grid_x, grid_y))
-            print(
-                f"Clicked: Grid({grid_x}, {grid_y}) = Units({grid_x * self.unit_spacing}, {grid_y * self.unit_spacing})")
-
-            if self.last_valid_point is None:
-                self.last_valid_point = (grid_x, grid_y)
-                if self.first_point is None:
-                    self.first_point = (grid_x, grid_y)
-                print(f"Starting from grid point: ({grid_x}, {grid_y})")
-            else:
-                if self.is_aligned(self.last_valid_point, (grid_x, grid_y)):
-                    if (grid_x, grid_y) != self.last_valid_point:
-                        self.draw_line_with_distance(grid_x, grid_y, pixel_x, pixel_y)
-                else:
-                    print("Diagonal point - skipped")
-
-            self.update_point_colors()
-            self.update_status()
-
-    def handle_insertion_click(self, grid_x, grid_y, pixel_x, pixel_y):
-        current_point = (grid_x, grid_y)
-
-        if self.last_valid_point is None:
-            if current_point == self.insertion_start_point:
-                self.last_valid_point = current_point
-                self.temp_coordinates = [current_point]
-                print(f"Insertion started from: {current_point}")
-                self.update_status()
-                return
-            else:
-                print(f"Must start from the original start point: {self.insertion_start_point}")
-                return
-
-        if current_point == self.insertion_end_point:
-            self.temp_coordinates.append(current_point)
-            self.complete_insertion(pixel_x, pixel_y)
-            return
-
-        if self.is_aligned(self.last_valid_point, current_point):
-            if current_point != self.last_valid_point and current_point not in self.temp_coordinates:
-                self.temp_coordinates.append(current_point)
-                self.draw_line_with_distance(grid_x, grid_y, pixel_x, pixel_y)
-                print(f"Insertion: Line drawn to ({grid_x}, {grid_y})")
-        else:
-            print("Diagonal point - skipped in insertion mode")
-
-        self.update_point_colors()
-        self.update_status()
-
-    def complete_insertion(self, pixel_x, pixel_y):
-        if len(self.temp_coordinates) < 2:
-            print("Not enough points for insertion")
-            self.cancel_insertion()
-            return
-
-        if self.hover_line:
-            self.canvas.delete(self.hover_line)
-            self.canvas.delete("hover_distance")
-            self.hover_line = None
-
-        start_index = self.clicked_coordinates.index(self.insertion_start_point)
-        end_index = self.clicked_coordinates.index(self.insertion_end_point)
-
-        self.clicked_coordinates[start_index:end_index + 1] = self.temp_coordinates
-
-        self.update_affected_lines(start_index, end_index)
-
-        print(f"Insertion completed! Added {len(self.temp_coordinates) - 2} new coordinates")
-        print(f"New coordinates: {self.temp_coordinates[1:-1]}")
-
-        self.insertion_mode = False
-        self.insertion_start_point = None
-        self.insertion_end_point = None
-        self.insertion_position = None
-        self.temp_coordinates = []
-        self.last_valid_point = self.insertion_end_point
-
-        self.update_status()
-        print("Insertion mode ended. You can continue drawing from the end point.")
-
-    def update_affected_lines(self, start_index, end_index):
-        lines_to_remove = []
-        for line_data in self.drawn_lines:
-            line_start_index = self.clicked_coordinates.index(line_data['start'])
-            if start_index <= line_start_index < end_index:
-                self.canvas.delete(line_data['line'])
-                self.canvas.delete(line_data['distance_label'])
-                lines_to_remove.append(line_data)
-
-        for line_data in lines_to_remove:
-            self.drawn_lines.remove(line_data)
-
-        self.last_valid_point = self.clicked_coordinates[start_index]
-        for i in range(start_index, start_index + len(self.temp_coordinates) - 1):
-            start_point = self.clicked_coordinates[i]
-            end_point = self.clicked_coordinates[i + 1]
-
-            start_pixel_x = start_point[0] * self.pixels_per_unit
-            start_pixel_y = start_point[1] * self.pixels_per_unit
-            end_pixel_x = end_point[0] * self.pixels_per_unit
-            end_pixel_y = end_point[1] * self.pixels_per_unit
-
-            line = self.canvas.create_line(
-                start_pixel_x, start_pixel_y, end_pixel_x, end_pixel_y,
-                fill='blue', width=2, tags="drawn_line"
-            )
-
-            distance = self.calculate_distance(start_point, end_point)
-            mid_x = (start_pixel_x + end_pixel_x) / 2
-            mid_y = (start_pixel_y + end_pixel_y) / 2
-
-            distance_label = self.canvas.create_text(
-                mid_x + 10, mid_y - 10, text=f"{distance:.0f}",
-                fill='darkblue', font=('Arial', 9, 'bold'), tags="distance_label"
-            )
-
-            self.drawn_lines.append({
-                'line': line,
-                'distance_label': distance_label,
-                'start': start_point,
-                'end': end_point
-            })
-            self.last_valid_point = end_point
-
-        self.update_point_colors()
-
-    def cancel_insertion(self):
-        if self.insertion_mode:
-            self.insertion_mode = False
-            self.insertion_start_point = None
-            self.insertion_end_point = None
-            self.insertion_position = None
-            self.temp_coordinates = []
-            self.last_valid_point = None
-            print("Insertion mode cancelled")
-            self.update_status()
-
-    def close_shape(self, grid_x, grid_y, pixel_x, pixel_y):
-        self.draw_line_with_distance(grid_x, grid_y, pixel_x, pixel_y)
-        self.is_closed_shape = True
-        self.status_label.config(text="Shape closed! Right-click edges to delete them.")
-        print("Shape closed!")
-
-    def draw_line_with_distance(self, grid_x, grid_y, pixel_x, pixel_y):
-        last_pixel_x = self.last_valid_point[0] * self.pixels_per_unit
-        last_pixel_y = self.last_valid_point[1] * self.pixels_per_unit
-
-        if self.hover_line:
-            self.canvas.delete(self.hover_line)
-            self.canvas.delete("hover_distance")
-            self.hover_line = None
-
-        line = self.canvas.create_line(
-            last_pixel_x, last_pixel_y, pixel_x, pixel_y,
-            fill='blue', width=2, tags="drawn_line"
-        )
-
-        distance = self.calculate_distance(self.last_valid_point, (grid_x, grid_y))
-        mid_x = (last_pixel_x + pixel_x) / 2
-        mid_y = (last_pixel_y + pixel_y) / 2
-
-        distance_label = self.canvas.create_text(
-            mid_x + 10, mid_y - 10, text=f"{distance:.0f}",
-            fill='darkblue', font=('Arial', 9, 'bold'), tags="distance_label"
-        )
-
-        self.drawn_lines.append({
-            'line': line,
-            'distance_label': distance_label,
-            'start': self.last_valid_point,
-            'end': (grid_x, grid_y)
-        })
-
-        self.last_valid_point = (grid_x, grid_y)
-        if not self.insertion_mode:
-            print(f"Line drawn to ({grid_x}, {grid_y}) - Distance: {distance:.0f} units")
-
-    def on_right_click(self, event):
-        if not self.grid_spacing_set:
-            return
-
-        x, y = self.canvas.canvasx(event.x), self.canvas.canvasy(event.y)
-
-        closest_line = None
-        min_distance = float('inf')
-
-        for line_data in self.drawn_lines:
-            line_distance = self.distance_to_line(x, y, line_data)
-            if line_distance < 10 and line_distance < min_distance:
-                min_distance = line_distance
-                closest_line = line_data
-
-        if closest_line:
-            self.delete_line(closest_line)
-
-    def distance_to_line(self, px, py, line_data):
-        start_x = line_data['start'][0] * self.pixels_per_unit
-        start_y = line_data['start'][1] * self.pixels_per_unit
-        end_x = line_data['end'][0] * self.pixels_per_unit
-        end_y = line_data['end'][1] * self.pixels_per_unit
-
-        dx = end_x - start_x
-        dy = end_y - start_y
-
-        if dx == 0 and dy == 0:
-            return math.sqrt((px - start_x) ** 2 + (py - start_y) ** 2)
-
-        t = max(0, min(1, ((px - start_x) * dx + (py - start_y) * dy) / (dx * dx + dy * dy)))
-
-        closest_x = start_x + t * dx
-        closest_y = start_y + t * dy
-
-        return math.sqrt((px - closest_x) ** 2 + (py - closest_y) ** 2)
-
-    def delete_line(self, line_data):
-        self.canvas.delete(line_data['line'])
-        self.canvas.delete(line_data['distance_label'])
-
-        start_point = line_data['start']
-        end_point = line_data['end']
-
-        start_index = self.clicked_coordinates.index(start_point)
-        end_index = self.clicked_coordinates.index(end_point)
-
-        print(f"Deleted line from {start_point} to {end_point}")
-
-        self.drawn_lines.remove(line_data)
-
-        if end_index == start_index + 1:
-            self.insertion_mode = True
-            self.insertion_start_point = start_point
-            self.insertion_end_point = end_point
-            self.insertion_position = start_index
-            self.last_valid_point = None
-
-            print(f"Entering insertion mode: Start from {start_point}, end at {end_point}")
-            print("Click on the start point to begin inserting new edges")
-        else:
-            self.reset_drawing_state_after_deletion()
-
-        if self.is_closed_shape:
-            self.is_closed_shape = False
-
-        self.update_point_colors()
-        self.update_status()
-
-    def reset_drawing_state_after_deletion(self):
-        self.last_valid_point = None
-        self.first_point = None
-
-    def point_has_connections(self, point):
-        for line_data in self.drawn_lines:
-            if line_data['start'] == point or line_data['end'] == point:
-                return True
-        return False
-
-    def get_connected_points(self):
-        connected_points = set()
-        for line_data in self.drawn_lines:
-            connected_points.add(line_data['start'])
-            connected_points.add(line_data['end'])
-        return connected_points
-
-    def update_point_colors(self):
-        connected_points = self.get_connected_points()
-
-        for point in self.grid_points:
-            point_coord = (point[0], point[1])
-
-            if self.insertion_mode:
-                if point_coord == self.insertion_start_point:
-                    self.canvas.itemconfig(point[4], fill='lime', outline='lime')
-                elif point_coord == self.insertion_end_point:
-                    self.canvas.itemconfig(point[4], fill='orange', outline='orange')
-                elif point_coord in connected_points:
-                    self.canvas.itemconfig(point[4], fill='red', outline='red')
-                elif point_coord == self.last_valid_point:
-                    self.canvas.itemconfig(point[4], fill='blue', outline='blue')
-                else:
-                    self.canvas.itemconfig(point[4], fill='gray', outline='gray')
-            else:
-                if point_coord in connected_points:
-                    self.canvas.itemconfig(point[4], fill='red', outline='red')
-                elif (point_coord == self.first_point and
-                      self.first_point is not None and
-                      self.first_point != self.last_valid_point and
-                      len(self.drawn_lines) > 0):
-                    self.canvas.itemconfig(point[4], fill='green', outline='green')
-                elif point_coord == self.last_valid_point and self.last_valid_point is not None:
-                    self.canvas.itemconfig(point[4], fill='red', outline='red')
-                else:
-                    self.canvas.itemconfig(point[4], fill='gray', outline='gray')
-
-    def find_closest_point(self, x, y):
-        min_dist = float('inf')
-        closest = None
-
-        for point in self.grid_points:
-            dist = math.sqrt((point[2] - x) ** 2 + (point[3] - y) ** 2)
-            if dist < self.dot_radius * 4 and dist < min_dist:
-                min_dist = dist
-                closest = point
-        return closest
-
-    def is_aligned(self, p1, p2):
-        return p1[0] == p2[0] or p1[1] == p2[1]
-
-    def calculate_distance(self, p1, p2):
-        grid_distance = abs(p1[0] - p2[0]) + abs(p1[1] - p2[1])
-        return grid_distance * self.unit_spacing
-
-    def clear_all(self):
-        self.canvas.delete("drawn_line")
-        self.canvas.delete("distance_label")
-        self.canvas.delete("hover_distance")
-
-        if self.hover_line:
-            self.canvas.delete(self.hover_line)
-            self.hover_line = None
-
-        self.last_valid_point = None
-        self.first_point = None
-        self.clicked_coordinates = []
-        self.drawn_lines = []
-        self.distance_labels = []
-        self.is_closed_shape = False
-
-        self.insertion_mode = False
-        self.insertion_start_point = None
-        self.insertion_end_point = None
-        self.insertion_position = None
-        self.temp_coordinates = []
-
-        for point in self.grid_points:
-            self.canvas.itemconfig(point[4], fill='gray', outline='gray')
-
-        self.update_status()
-        print("All cleared!")
-
-    def is_Finalize(self):
-        # if not self.is_closed_shape:
-        #     messagebox.showerror("Error", "Please close the shape before finalizing.")
-        #     return
-
-        self.scaled_coordinates.clear()
-        for a, b in self.clicked_coordinates:
-            scaled_point = (a * self.unit_spacing, b * self.unit_spacing)
-            self.scaled_coordinates.append(scaled_point)
-
-        mini_x = 999
-        mini_y = 999
-        for a, b in self.scaled_coordinates:
-            if (a < mini_x):
-                mini_x = a
-            if (b < mini_y):
-                mini_y = b
-
-        self.scaled_coordinates = [
-            (a - mini_x, b - mini_y) for a, b in self.scaled_coordinates
-        ]
-
-        # Convert boundary to regions
-        regions = self.decompose_into_rectangles()
-        if regions:
-            # Send regions back to main GUI and close CAD window
-            self.callback(regions)
-            self.window.destroy()
-        else:
-            messagebox.showerror("Error", "Failed to generate valid regions from boundary.")
-
-    def decompose_into_rectangles(self):
-        """
-        Automatically decomposes the polygon defined by self.scaled_coordinates into rectangular regions.
-        Stores the regions in self.regions as dictionaries with x, y, width, and height.
-        """
-        self.regions = []
-
-        # Get unique x-coordinates and y-coordinates from the vertices, sorted
-        x_coords = sorted(set(x for x, y in self.scaled_coordinates))
-        y_coords = sorted(set(y for x, y in self.scaled_coordinates))
-
-        def point_in_polygon(x, y, polygon):
-            """Check if point (x, y) is inside the polygon using ray casting algorithm"""
-            n = len(polygon)
-            inside = False
-
-            p1x, p1y = polygon[0]
-            for i in range(1, n + 1):
-                p2x, p2y = polygon[i % n]
-                if y > min(p1y, p2y):
-                    if y <= max(p1y, p2y):
-                        if x <= max(p1x, p2x):
-                            if p1y != p2y:
-                                xinters = (y - p1y) * (p2x - p1x) / (p2y - p1y) + p1x
-                            if p1x == p2x or x <= xinters:
-                                inside = not inside
-                p1x, p1y = p2x, p2y
-
-            return inside
-
-        # For each pair of consecutive x-coordinates, create a vertical strip
-        for i in range(len(x_coords) - 1):
-            x_left = x_coords[i]
-            x_right = x_coords[i + 1]
-            width = x_right - x_left
-
-            # Find continuous y-ranges within this x-strip that are inside the polygon
-            y_ranges = []
-
-            # Check each y-interval
-            for j in range(len(y_coords) - 1):
-                y_bottom = y_coords[j]
-                y_top = y_coords[j + 1]
-
-                # Test if the center of this rectangular cell is inside the polygon
-                test_x = (x_left + x_right) / 2
-                test_y = (y_bottom + y_top) / 2
-
-                if point_in_polygon(test_x, test_y, self.scaled_coordinates):
-                    y_ranges.append((y_bottom, y_top))
-
-            # Merge consecutive y-ranges to form larger rectangles
-            if y_ranges:
-                merged_ranges = []
-                current_start = y_ranges[0][0]
-                current_end = y_ranges[0][1]
-
-                for y_start, y_end in y_ranges[1:]:
-                    if y_start == current_end:  # Consecutive ranges
-                        current_end = y_end
-                    else:  # Gap found, finalize current range and start new one
-                        merged_ranges.append((current_start, current_end))
-                        current_start = y_start
-                        current_end = y_end
-
-                # Add the last range
-                merged_ranges.append((current_start, current_end))
-
-                # Create rectangles from merged ranges
-                for y_start, y_end in merged_ranges:
-                    height = y_end - y_start
-                    if height > 0 and width > 0:
-                        self.regions.append({
-                            'x': x_left,  # Left edge x-coordinate
-                            'y': y_end,  # Top edge y-coordinate (4th corner)
-                            'width': width,  # Width of rectangle
-                            'height': height  # Height of rectangle
-                        })
-
-        # Normalize y-coordinates by subtracting the minimum y value
-        if self.regions:
-            min_y = min(region['y'] for region in self.regions)
-            for region in self.regions:
-                region['y'] = region['y'] - min_y
-
-        return self.regions
-
-    def show_coordinates(self):
-        print("\n=== All Clicked Points ===")
-        for i, coords in enumerate(self.clicked_coordinates):
-            actual_units = (coords[0] * self.unit_spacing, coords[1] * self.unit_spacing)
-            print(f"Point {i + 1}: Grid({coords[0]}, {coords[1]}) = Units{actual_units}")
-        print("==========================\n")
-
-        coord_window = tk.Toplevel(self.window)
-        coord_window.title("Clicked Coordinates")
-        coord_window.geometry("450x400")
-
-        text_widget = tk.Text(coord_window, wrap=tk.WORD, padx=10, pady=10)
-        text_widget.pack(fill=tk.BOTH, expand=True)
-
-        text_widget.insert(tk.END, f"All Clicked Points (Unit spacing: {self.unit_spacing}):\n\n")
-        for i, coords in enumerate(self.clicked_coordinates):
-            actual_units = (coords[0] * self.unit_spacing, coords[1] * self.unit_spacing)
-            text_widget.insert(tk.END, f"Point {i + 1}: Grid({coords[0]}, {coords[1]}) = Units{actual_units}\n")
-
-        if self.drawn_lines:
-            text_widget.insert(tk.END, f"\nTotal Lines: {len(self.drawn_lines)}\n")
-            text_widget.insert(tk.END, "Lines with distances:\n")
-            for i, line_data in enumerate(self.drawn_lines):
-                distance = self.calculate_distance(line_data['start'], line_data['end'])
-                start_units = (line_data['start'][0] * self.unit_spacing, line_data['start'][1] * self.unit_spacing)
-                end_units = (line_data['end'][0] * self.unit_spacing, line_data['end'][1] * self.unit_spacing)
-                text_widget.insert(tk.END, f"Line {i + 1}: {start_units} → {end_units} = {distance:.0f} units\n")
-
-        text_widget.config(state=tk.DISABLED)
-
-    def update_status(self):
-        if not self.grid_spacing_set:
-            text = "Enter a positive integer grid spacing to start drawing"
-        elif self.insertion_mode:
-            if self.last_valid_point is None:
-                text = f"INSERTION MODE: Click on the start point {self.insertion_start_point} to begin"
-            else:
-                text = f"INSERTION MODE: Drawing from {self.insertion_start_point} to {self.insertion_end_point} | Points added: {len(self.temp_coordinates) - 1}"
-        elif self.is_closed_shape:
-            text = "Shape is closed. Right-click edges to delete."
-        elif self.last_valid_point is None:
-            text = f"Click on any grid point to start drawing (Grid spacing: {self.unit_spacing} units)"
-        else:
-            text = f"Continue from current point - Points: {len(self.clicked_coordinates)} | Lines: {len(self.drawn_lines)}"
-        self.status_label.config(text=text)
+import matplotlib.patches as mpatches
 
 
 class FloorPlanGUI:
@@ -726,21 +19,25 @@
         self.root.title("Floor Plan Designer")
         self.root.geometry("1200x800")
 
+        # Initialize floor plan with example data
         self.floor_plan = None
         self.current_screen = "regions"
 
+        # Create main container
         self.main_frame = ttk.Frame(root)
         self.main_frame.pack(fill=tk.BOTH, expand=True, padx=10, pady=10)
 
+        # Create navigation frame
         self.nav_frame = ttk.Frame(self.main_frame)
         self.nav_frame.pack(fill=tk.X, pady=(0, 10))
 
+        # Navigation buttons
         self.nav_buttons = {}
         nav_items = [
             ("Region Specs", "regions"),
             ("Rooms", "rooms"),
             ("Adjacency", "adjacency"),
-            ("Non-Adjacency", "non_adjacency"),
+            ("Non-Adjacency", "non_adjacency"),  # Added this line
             ("Output", "output")
         ]
 
@@ -750,45 +47,66 @@
             btn.pack(side=tk.LEFT, padx=5)
             self.nav_buttons[screen] = btn
 
+        # Generate button
         ttk.Button(self.nav_frame, text="Generate Floor Plan",
                    command=self.generate_floor_plan,
                    style="Accent.TButton").pack(side=tk.RIGHT, padx=5)
 
+        # Create content frame
         self.content_frame = ttk.Frame(self.main_frame)
         self.content_frame.pack(fill=tk.BOTH, expand=True)
 
+        # Initialize screens
         self.screens = {}
         self.init_screens()
 
+        # Load example data
         self.load_example_data()
 
+        # Show initial screen
         self.show_screen("regions")
 
     def init_screens(self):
+        """Initialize all screen frames"""
+        # Region Specs Screen
         self.init_regions_screen()
+
+        # Rooms Screen
         self.init_rooms_screen()
+
+        # Adjacency Screen
         self.init_adjacency_screen()
+
+        # Non-Adjacency Screen
         self.init_non_adjacency_screen()
+
+        # Output Screen
         self.init_output_screen()
 
     def init_regions_screen(self):
+        """Initialize the region specifications screen"""
         frame = ttk.Frame(self.content_frame)
         self.screens["regions"] = frame
 
+        # Title
         ttk.Label(frame, text="Floor Region Specifications",
                   font=("Arial", 16, "bold")).pack(pady=(0, 20))
 
+        # Instructions
         instructions = ttk.Label(frame,
-                                 text="Click 'Draw Boundary' to open the CAD tool and draw the floor boundary. Finalize to generate regions.",
+                                 text="Define rectangular regions that make up your floor plan. Each region has x, y coordinates, width, and height.",
                                  wraplength=800)
         instructions.pack(pady=(0, 10))
 
+        # Regions list frame
         regions_frame = ttk.LabelFrame(frame, text="Regions", padding=10)
         regions_frame.pack(fill=tk.BOTH, expand=True, pady=10)
 
+        # Regions treeview
         columns = ("X", "Y", "Width", "Height")
         self.regions_tree = ttk.Treeview(regions_frame, columns=columns, show="tree headings", height=8)
 
+        # Configure columns
         self.regions_tree.heading("#0", text="Region")
         self.regions_tree.column("#0", width=80)
         for col in columns:
@@ -797,56 +115,66 @@
 
         self.regions_tree.pack(side=tk.LEFT, fill=tk.BOTH, expand=True)
 
+        # Scrollbar for regions
         regions_scrollbar = ttk.Scrollbar(regions_frame, orient=tk.VERTICAL, command=self.regions_tree.yview)
         regions_scrollbar.pack(side=tk.RIGHT, fill=tk.Y)
         self.regions_tree.config(yscrollcommand=regions_scrollbar.set)
 
-        button_frame = ttk.Frame(frame)
-        button_frame.pack(fill=tk.X, pady=10)
-<<<<<<< HEAD
-
-        ttk.Button(button_frame, text="Draw Boundary", command=self.launch_cad_tool).pack(side=tk.LEFT, padx=5)
-        ttk.Button(button_frame, text="Clear All", command=self.clear_regions).pack(side=tk.LEFT, padx=5)
-
-    def launch_cad_tool(self):
-        CADApp(self.root, self.update_regions_from_cad)
-
-=======
-
-        ttk.Button(button_frame, text="Draw Boundary", command=self.launch_cad_tool).pack(side=tk.LEFT, padx=5)
-        ttk.Button(button_frame, text="Clear All", command=self.clear_regions).pack(side=tk.LEFT, padx=5)
-
-    def launch_cad_tool(self):
-        CADApp(self.root, self.update_regions_from_cad)
-
->>>>>>> 4f624af1
-    def update_regions_from_cad(self, regions):
-        self.clear_regions()
-        for i, region in enumerate(regions):
-            item = self.regions_tree.insert("", "end", text=f"Region {i + 1}")
-            self.regions_tree.set(item, "X", region['x'])
-            self.regions_tree.set(item, "Y", region['y'])
-            self.regions_tree.set(item, "Width", region['width'])
-            self.regions_tree.set(item, "Height", region['height'])
+        # Region input frame
+        input_frame = ttk.Frame(frame)
+        input_frame.pack(fill=tk.X, pady=10)
+
+        # Input fields
+        ttk.Label(input_frame, text="X:").grid(row=0, column=0, padx=5, sticky=tk.W)
+        self.region_x_var = tk.StringVar()
+        ttk.Entry(input_frame, textvariable=self.region_x_var, width=10).grid(row=0, column=1, padx=5)
+
+        ttk.Label(input_frame, text="Y:").grid(row=0, column=2, padx=5, sticky=tk.W)
+        self.region_y_var = tk.StringVar()
+        ttk.Entry(input_frame, textvariable=self.region_y_var, width=10).grid(row=0, column=3, padx=5)
+
+        ttk.Label(input_frame, text="Width:").grid(row=0, column=4, padx=5, sticky=tk.W)
+        self.region_width_var = tk.StringVar()
+        ttk.Entry(input_frame, textvariable=self.region_width_var, width=10).grid(row=0, column=5, padx=5)
+
+        ttk.Label(input_frame, text="Height:").grid(row=0, column=6, padx=5, sticky=tk.W)
+        self.region_height_var = tk.StringVar()
+        ttk.Entry(input_frame, textvariable=self.region_height_var, width=10).grid(row=0, column=7, padx=5)
+
+        # Buttons
+        button_frame = ttk.Frame(input_frame)
+        button_frame.grid(row=0, column=8, padx=20)
+
+        ttk.Button(button_frame, text="Add Region", command=self.add_region).pack(side=tk.LEFT, padx=2)
+        ttk.Button(button_frame, text="Edit Selected", command=self.edit_region).pack(side=tk.LEFT, padx=2)
+        ttk.Button(button_frame, text="Remove Selected", command=self.remove_region).pack(side=tk.LEFT, padx=2)
+        ttk.Button(button_frame, text="Clear All", command=self.clear_regions).pack(side=tk.LEFT, padx=2)
 
     def init_rooms_screen(self):
+        """Initialize the rooms screen with bulk addition functionality"""
         frame = ttk.Frame(self.content_frame)
         self.screens["rooms"] = frame
 
+        # Title
         ttk.Label(frame, text="Room Specifications",
                   font=("Arial", 16, "bold")).pack(pady=(0, 20))
 
+        # Instructions
         instructions = ttk.Label(frame,
                                  text="Define rooms with their dimensions and maximum expansion limits.",
                                  wraplength=800)
         instructions.pack(pady=(0, 10))
 
+        # Rooms list frame
         rooms_frame = ttk.LabelFrame(frame, text="Rooms", padding=10)
         rooms_frame.pack(fill=tk.BOTH, expand=True, pady=10)
 
+        # Rooms treeview
         columns = ("Width", "Height", "Max Expansion")
         self.rooms_tree = ttk.Treeview(rooms_frame, columns=columns, show="tree headings", height=8)
+        # Add this after creating the rooms_tree
         self.rooms_tree.bind("<Double-1>", lambda event: self.edit_room())
+        # Configure columns
         self.rooms_tree.heading("#0", text="Room Name")
         self.rooms_tree.column("#0", width=120)
         for col in columns:
@@ -855,13 +183,16 @@
 
         self.rooms_tree.pack(side=tk.LEFT, fill=tk.BOTH, expand=True)
 
+        # Scrollbar for rooms
         rooms_scrollbar = ttk.Scrollbar(rooms_frame, orient=tk.VERTICAL, command=self.rooms_tree.yview)
         rooms_scrollbar.pack(side=tk.RIGHT, fill=tk.Y)
         self.rooms_tree.config(yscrollcommand=rooms_scrollbar.set)
 
+        # Single Room input frame
         single_input_frame = ttk.LabelFrame(frame, text="Add Single Room", padding=10)
         single_input_frame.pack(fill=tk.X, pady=5)
 
+        # Input fields for single room
         ttk.Label(single_input_frame, text="Name:").grid(row=0, column=0, padx=5, sticky=tk.W)
         self.room_name_var = tk.StringVar()
         ttk.Entry(single_input_frame, textvariable=self.room_name_var, width=15).grid(row=0, column=1, padx=5)
@@ -878,11 +209,14 @@
         self.room_max_exp_var = tk.StringVar()
         ttk.Entry(single_input_frame, textvariable=self.room_max_exp_var, width=10).grid(row=0, column=7, padx=5)
 
+        # Single room button
         ttk.Button(single_input_frame, text="Add Room", command=self.add_room).grid(row=0, column=8, padx=10)
 
+        # Bulk Room input frame
         bulk_input_frame = ttk.LabelFrame(frame, text="Add Multiple Rooms", padding=10)
         bulk_input_frame.pack(fill=tk.X, pady=5)
 
+        # Input fields for bulk rooms
         ttk.Label(bulk_input_frame, text="Base Name:").grid(row=0, column=0, padx=5, sticky=tk.W)
         self.bulk_room_name_var = tk.StringVar()
         ttk.Entry(bulk_input_frame, textvariable=self.bulk_room_name_var, width=15).grid(row=0, column=1, padx=5)
@@ -903,34 +237,43 @@
         self.bulk_room_max_exp_var = tk.StringVar()
         ttk.Entry(bulk_input_frame, textvariable=self.bulk_room_max_exp_var, width=10).grid(row=0, column=9, padx=5)
 
+        # Bulk room button
         ttk.Button(bulk_input_frame, text="Add Multiple Rooms", command=self.add_bulk_rooms).grid(row=0, column=10,
                                                                                                   padx=10)
 
+        # Room management buttons frame
         management_frame = ttk.Frame(frame)
         management_frame.pack(fill=tk.X, pady=10)
 
+        # Buttons
         ttk.Button(management_frame, text="Remove Selected", command=self.remove_room).pack(side=tk.LEFT, padx=5)
         ttk.Button(management_frame, text="Edit Selected", command=self.edit_room).pack(side=tk.LEFT, padx=5)
         ttk.Button(management_frame, text="Clear All", command=self.clear_rooms).pack(side=tk.LEFT, padx=5)
 
     def init_adjacency_screen(self):
+        """Initialize the adjacency screen"""
         frame = ttk.Frame(self.content_frame)
         self.screens["adjacency"] = frame
 
+        # Title
         ttk.Label(frame, text="Room Adjacency Requirements",
                   font=("Arial", 16, "bold")).pack(pady=(0, 20))
 
+        # Instructions
         instructions = ttk.Label(frame,
                                  text="Define which rooms should be adjacent to each other (share a wall).",
                                  wraplength=800)
         instructions.pack(pady=(0, 10))
 
+        # Main container
         main_container = ttk.Frame(frame)
         main_container.pack(fill=tk.BOTH, expand=True)
 
+        # Left side - Add adjacencies
         left_frame = ttk.LabelFrame(main_container, text="Add Adjacency", padding=10)
         left_frame.pack(side=tk.LEFT, fill=tk.BOTH, expand=True, padx=(0, 10))
 
+        # Room selection
         ttk.Label(left_frame, text="Room 1:").pack(anchor=tk.W)
         self.room1_combo = ttk.Combobox(left_frame, state="readonly", width=20)
         self.room1_combo.pack(fill=tk.X, pady=(0, 10))
@@ -941,16 +284,20 @@
 
         ttk.Button(left_frame, text="Add Adjacency", command=self.add_adjacency).pack(pady=10)
 
+        # Right side - Current adjacencies
         right_frame = ttk.LabelFrame(main_container, text="Current Adjacencies", padding=10)
         right_frame.pack(side=tk.RIGHT, fill=tk.BOTH, expand=True)
 
+        # Adjacencies listbox
         self.adjacencies_listbox = tk.Listbox(right_frame, height=15)
         self.adjacencies_listbox.pack(side=tk.LEFT, fill=tk.BOTH, expand=True)
 
+        # Scrollbar for adjacencies
         adj_scrollbar = ttk.Scrollbar(right_frame, orient=tk.VERTICAL, command=self.adjacencies_listbox.yview)
         adj_scrollbar.pack(side=tk.RIGHT, fill=tk.Y)
         self.adjacencies_listbox.config(yscrollcommand=adj_scrollbar.set)
 
+        # Buttons for adjacencies
         adj_button_frame = ttk.Frame(right_frame)
         adj_button_frame.pack(fill=tk.X, pady=(10, 0))
 
@@ -960,23 +307,29 @@
                    command=self.clear_adjacencies).pack(side=tk.LEFT, padx=2)
 
     def init_non_adjacency_screen(self):
+        """Initialize the non-adjacency screen"""
         frame = ttk.Frame(self.content_frame)
         self.screens["non_adjacency"] = frame
 
+        # Title
         ttk.Label(frame, text="Room Non-Adjacency Requirements",
                   font=("Arial", 16, "bold")).pack(pady=(0, 20))
 
+        # Instructions
         instructions = ttk.Label(frame,
                                  text="Define which rooms should NOT be adjacent to each other (should not share a wall).",
                                  wraplength=800)
         instructions.pack(pady=(0, 10))
 
+        # Main container
         main_container = ttk.Frame(frame)
         main_container.pack(fill=tk.BOTH, expand=True)
 
+        # Left side - Add non-adjacencies
         left_frame = ttk.LabelFrame(main_container, text="Add Non-Adjacency", padding=10)
         left_frame.pack(side=tk.LEFT, fill=tk.BOTH, expand=True, padx=(0, 10))
 
+        # Room selection
         ttk.Label(left_frame, text="Room 1:").pack(anchor=tk.W)
         self.non_adj_room1_combo = ttk.Combobox(left_frame, state="readonly", width=20)
         self.non_adj_room1_combo.pack(fill=tk.X, pady=(0, 10))
@@ -987,16 +340,20 @@
 
         ttk.Button(left_frame, text="Add Non-Adjacency", command=self.add_non_adjacency).pack(pady=10)
 
+        # Right side - Current non-adjacencies
         right_frame = ttk.LabelFrame(main_container, text="Current Non-Adjacencies", padding=10)
         right_frame.pack(side=tk.RIGHT, fill=tk.BOTH, expand=True)
 
+        # Non-adjacencies listbox
         self.non_adjacencies_listbox = tk.Listbox(right_frame, height=15)
         self.non_adjacencies_listbox.pack(side=tk.LEFT, fill=tk.BOTH, expand=True)
 
+        # Scrollbar for non-adjacencies
         non_adj_scrollbar = ttk.Scrollbar(right_frame, orient=tk.VERTICAL, command=self.non_adjacencies_listbox.yview)
         non_adj_scrollbar.pack(side=tk.RIGHT, fill=tk.Y)
         self.non_adjacencies_listbox.config(yscrollcommand=non_adj_scrollbar.set)
 
+        # Buttons for non-adjacencies
         non_adj_button_frame = ttk.Frame(right_frame)
         non_adj_button_frame.pack(fill=tk.X, pady=(10, 0))
 
@@ -1005,73 +362,12 @@
         ttk.Button(non_adj_button_frame, text="Clear All",
                    command=self.clear_non_adjacencies).pack(side=tk.LEFT, padx=2)
 
-    def init_output_screen(self):
-        frame = ttk.Frame(self.content_frame)
-        self.screens["output"] = frame
-        self.add_mode = tk.StringVar(value="none")
-
-        ttk.Label(frame, text="Floor Plan Output",
-                  font=("Arial", 16, "bold")).pack(pady=(0, 20))
-
-        paned = ttk.PanedWindow(frame, orient=tk.HORIZONTAL)
-        paned.pack(fill=tk.BOTH, expand=True)
-
-        left_panel = ttk.Frame(paned)
-        paned.add(left_panel, weight=1)
-
-        controls_frame = ttk.LabelFrame(left_panel, text="Generation Controls", padding=10)
-        controls_frame.pack(fill=tk.X, pady=(0, 10))
-
-        gen_controls_row = ttk.Frame(controls_frame)
-        gen_controls_row.pack(fill=tk.X, pady=(0, 10))
-
-        ttk.Button(gen_controls_row, text="Add Door", command=lambda: self.add_mode.set("door")).grid(row=0, column=4,
-                                                                                                      padx=5)
-        ttk.Button(gen_controls_row, text="Add Window", command=lambda: self.add_mode.set("window")).grid(row=0,
-                                                                                                          column=5,
-                                                                                                          padx=5)
-
-        ttk.Label(gen_controls_row, text="Max Attempts:").grid(row=0, column=0, sticky=tk.W, padx=5)
-        self.max_attempts_var = tk.StringVar(value="1000")
-        ttk.Entry(gen_controls_row, textvariable=self.max_attempts_var, width=10).grid(row=0, column=1, padx=5)
-
-        self.enable_expansion_var = tk.BooleanVar(value=True)
-        self.enable_space_optimization_var = tk.BooleanVar(value=True)
-        ttk.Checkbutton(gen_controls_row, text="Enable Room Expansion",
-                        variable=self.enable_expansion_var).grid(row=0, column=2, padx=20)
-        ttk.Checkbutton(gen_controls_row, text="Enable Space Optimization",
-                        variable=self.enable_space_optimization_var).grid(row=0, column=3, padx=20)
-
-        save_controls_row = ttk.Frame(controls_frame)
-        save_controls_row.pack(fill=tk.X)
-
-        ttk.Button(save_controls_row, text="Save as JSON",
-                   command=self.save_floor_plan_json).pack(side=tk.LEFT, padx=5)
-        ttk.Button(save_controls_row, text="Load from JSON",
-                   command=self.load_floor_plan_json).pack(side=tk.LEFT, padx=5)
-
-        stats_frame = ttk.LabelFrame(left_panel, text="Statistics", padding=10)
-        stats_frame.pack(fill=tk.BOTH, expand=True)
-
-        self.stats_text = scrolledtext.ScrolledText(stats_frame, height=20, width=40)
-        self.stats_text.pack(fill=tk.BOTH, expand=True)
-
-        right_panel = ttk.Frame(paned)
-        paned.add(right_panel, weight=2)
-
-        viz_frame = ttk.LabelFrame(right_panel, text="Floor Plan Visualization", padding=10)
-        viz_frame.pack(fill=tk.BOTH, expand=True)
-
-        self.fig, self.ax = plt.subplots(figsize=(8, 6))
-        self.canvas = FigureCanvasTkAgg(self.fig, viz_frame)
-        self.canvas.get_tk_widget().pack(fill=tk.BOTH, expand=True)
-        self.canvas.mpl_connect("button_press_event", self.on_canvas_click)
-
     def get_non_adjacencies_data(self):
+        """Get non-adjacencies data as list of dictionaries"""
         non_adjacencies = []
         for i in range(self.non_adjacencies_listbox.size()):
             non_adjacency_text = self.non_adjacencies_listbox.get(i)
-            room1, room2 = non_adjacency_text.split(" ✗ ")  # Use ✗ instead of Ã¢ï¿½ï¿½
+            room1, room2 = non_adjacency_text.split(" ✗ ")
             non_adjacencies.append({"room1": room1, "room2": room2})
         return non_adjacencies
 
@@ -1156,8 +452,93 @@
         self.placed_windows.append({"x": x, "y": y, "wall": wall})
         self.canvas.draw()
 
+    def init_output_screen(self):
+        """Initialize the output screen"""
+        frame = ttk.Frame(self.content_frame)
+        self.screens["output"] = frame
+        self.add_mode = tk.StringVar(value="none")
+
+        # Title
+        ttk.Label(frame, text="Floor Plan Output",
+                  font=("Arial", 16, "bold")).pack(pady=(0, 20))
+
+        # Create paned window for split view
+        paned = ttk.PanedWindow(frame, orient=tk.HORIZONTAL)
+        paned.pack(fill=tk.BOTH, expand=True)
+
+        # Left side - Statistics and controls
+        left_panel = ttk.Frame(paned)
+        paned.add(left_panel, weight=1)
+
+        # Controls frame
+        controls_frame = ttk.LabelFrame(left_panel, text="Generation Controls", padding=10)
+        controls_frame.pack(fill=tk.X, pady=(0, 10))
+
+        # First row - generation controls
+        gen_controls_row = ttk.Frame(controls_frame)
+        gen_controls_row.pack(fill=tk.X, pady=(0, 10))
+
+        # Add Door/Window buttons
+        ttk.Button(gen_controls_row, text="Add Door", command=lambda: self.add_mode.set("door")).grid(row=0, column=4,
+                                                                                                      padx=5)
+
+        ttk.Button(gen_controls_row, text="Add Window", command=lambda: self.add_mode.set("window")).grid(row=0,
+                                                                                                          column=5,
+                                                                                                          padx=5)
+
+        # Max attempts
+        ttk.Label(gen_controls_row, text="Max Attempts:").grid(row=0, column=0, sticky=tk.W, padx=5)
+        self.max_attempts_var = tk.StringVar(value="1000")
+        ttk.Entry(gen_controls_row, textvariable=self.max_attempts_var, width=10).grid(row=0, column=1, padx=5)
+
+        # Enable expansion
+        self.enable_expansion_var = tk.BooleanVar(value=True)
+        self.enable_space_optimization_var = tk.BooleanVar(value=True)
+        ttk.Checkbutton(gen_controls_row, text="Enable Room Expansion",
+                        variable=self.enable_expansion_var).grid(row=0, column=2, padx=20)
+        ttk.Checkbutton(gen_controls_row, text="Enable Space Optimization",
+                        variable=self.enable_space_optimization_var).grid(row=0, column=3, padx=20)
+
+        # Second row - save controls
+        save_controls_row = ttk.Frame(controls_frame)
+        save_controls_row.pack(fill=tk.X)
+
+        ttk.Button(save_controls_row, text="Save as JSON",
+                   command=self.save_floor_plan_json).pack(side=tk.LEFT, padx=5)
+        ttk.Button(save_controls_row, text="Load from JSON",
+                   command=self.load_floor_plan_json).pack(side=tk.LEFT, padx=5)
+        ttk.Button(gen_controls_row, text="Add Door", command=lambda: self.add_mode.set("door")).grid(row=0, column=4,
+                                                                                                      padx=5)
+        ttk.Button(gen_controls_row, text="Add Window", command=lambda: self.add_mode.set("window")).grid(row=0,
+                                                                                                          column=5,
+                                                                                                          padx=5)
+
+        # Statistics frame
+        stats_frame = ttk.LabelFrame(left_panel, text="Statistics", padding=10)
+        stats_frame.pack(fill=tk.BOTH, expand=True)
+
+        # Statistics text
+        self.stats_text = scrolledtext.ScrolledText(stats_frame, height=20, width=40)
+        self.stats_text.pack(fill=tk.BOTH, expand=True)
+
+        # Right side - Visualization
+        right_panel = ttk.Frame(paned)
+        paned.add(right_panel, weight=2)
+
+        # Visualization frame
+        viz_frame = ttk.LabelFrame(right_panel, text="Floor Plan Visualization", padding=10)
+        viz_frame.pack(fill=tk.BOTH, expand=True)
+
+        # Matplotlib figure
+        self.fig, self.ax = plt.subplots(figsize=(8, 6))
+        self.canvas = FigureCanvasTkAgg(self.fig, viz_frame)
+        self.canvas.get_tk_widget().pack(fill=tk.BOTH, expand=True)
+        self.canvas.mpl_connect("button_press_event", self.on_canvas_click)
+
     def save_floor_plan_json(self):
+        """Save the current floor plan configuration and results to JSON"""
         try:
+            # Get file path from user
             file_path = filedialog.asksaveasfilename(
                 defaultextension=".json",
                 filetypes=[("JSON files", "*.json"), ("All files", "*.*")],
@@ -1165,8 +546,9 @@
             )
 
             if not file_path:
-                return
-
+                return  # User cancelled
+
+            # Collect all data
             data = {
                 "metadata": {
                     "version": "1.0",
@@ -1182,9 +564,11 @@
                 }
             }
 
+            # Add floor plan results if generated
             if self.floor_plan:
                 data["results"] = self.get_floor_plan_results()
 
+            # Save to file
             with open(file_path, 'w', encoding='utf-8') as f:
                 json.dump(data, f, indent=2, ensure_ascii=False)
 
@@ -1194,20 +578,25 @@
             messagebox.showerror("Error", f"Failed to save floor plan:\n{str(e)}")
 
     def load_floor_plan_json(self):
+        """Load floor plan configuration from JSON and automatically generate if results exist"""
         try:
+            # Get file path from user
             file_path = filedialog.askopenfilename(
                 filetypes=[("JSON files", "*.json"), ("All files", "*.*")],
                 title="Load Floor Plan"
             )
 
             if not file_path:
-                return
-
+                return  # User cancelled
+
+            # Load from file
             with open(file_path, 'r', encoding='utf-8') as f:
                 data = json.load(f)
 
+            # Clear existing data
             self.clear_all_data()
 
+            # Load regions
             if "regions" in data:
                 for i, region in enumerate(data["regions"]):
                     item = self.regions_tree.insert("", "end", text=f"Region {i + 1}")
@@ -1216,6 +605,7 @@
                     self.regions_tree.set(item, "Width", region['width'])
                     self.regions_tree.set(item, "Height", region['height'])
 
+            # Load rooms
             if "rooms" in data:
                 for room in data["rooms"]:
                     item = self.rooms_tree.insert("", "end", text=room['name'])
@@ -1223,15 +613,18 @@
                     self.rooms_tree.set(item, "Height", room['height'])
                     self.rooms_tree.set(item, "Max Expansion", room['max_expansion'])
 
+            # Load adjacencies
             if "adjacencies" in data:
                 for adj in data["adjacencies"]:
-                    self.adjacencies_listbox.insert(tk.END, f"{adj['room1']} â�� {adj['room2']}")
-
+                    self.adjacencies_listbox.insert(tk.END, f"{adj['room1']} ↔ {adj['room2']}")
+
+            # Load generation settings
             if "generation_settings" in data:
                 settings = data["generation_settings"]
                 self.max_attempts_var.set(str(settings.get("max_attempts", 1000)))
                 self.enable_expansion_var.set(settings.get("enable_expansion", True))
 
+            # Check if the loaded JSON has results and ask user if they want to restore them
             has_results = "results" in data and data["results"] is not None
 
             if has_results:
@@ -1239,18 +632,19 @@
                     "Restore Results",
                     "This file contains previous floor plan results.\n\n"
                     "Do you want to:\n"
-                    "â�¢ YES: Restore the exact previous layout\n"
-                    "â�¢ NO: Generate a new layout with current settings"
+                    "• YES: Restore the exact previous layout\n"
+                    "• NO: Generate a new layout with current settings"
                 )
 
-                if response:
+                if response:  # User chose YES - restore exact layout
                     self.restore_floor_plan_from_results(data["results"])
                     messagebox.showinfo("Success", f"Floor plan and results restored from:\n{file_path}")
-                else:
+                else:  # User chose NO - generate new layout
                     self.generate_floor_plan()
                     messagebox.showinfo("Success",
                                         f"Floor plan configuration loaded from:\n{file_path}\nNew layout generated.")
             else:
+                # No results in file, ask if user wants to generate now
                 response = messagebox.askyesno(
                     "Generate Floor Plan",
                     "Floor plan configuration loaded successfully.\n\n"
@@ -1267,13 +661,16 @@
             messagebox.showerror("Error", f"Failed to load floor plan:\n{str(e)}")
 
     def restore_floor_plan_from_results(self, results_data):
+        """Restore floor plan from saved results data"""
         try:
+            # Create floor plan with current regions
             regions = self.get_regions_data()
             if not regions:
                 raise ValueError("No regions defined")
 
             self.floor_plan = FloorPlan(regions)
 
+            # Add rooms with original specifications
             room_names = []
             for item in self.rooms_tree.get_children():
                 name = self.rooms_tree.item(item)['text']
@@ -1284,34 +681,42 @@
                 self.floor_plan.add_room(name, width, height, max_exp)
                 room_names.append(name)
 
+            # Add adjacencies
             for i in range(self.adjacencies_listbox.size()):
                 adjacency = self.adjacencies_listbox.get(i)
-                room1, room2 = adjacency.split(" â�� ")
+                room1, room2 = adjacency.split(" ↔ ")
                 self.floor_plan.add_adjacency(room1, room2)
 
+            # Restore room placements from saved results
             if "room_placements" in results_data:
                 for placement in results_data["room_placements"]:
+                    # Find the room object
                     room = next((r for r in self.floor_plan.rooms if r.name == placement["name"]), None)
                     if room:
+                        # Restore the placement
                         room.x = placement["x"]
                         room.y = placement["y"]
                         room.width = placement["width"]
                         room.height = placement["height"]
                         room.rotated = placement.get("rotated", False)
 
+                        # Ensure original dimensions are preserved
                         if not hasattr(room, 'original_width'):
                             room.original_width = placement.get("original_width", placement["width"])
                             room.original_height = placement.get("original_height", placement["height"])
 
+            # Update the display
             self.update_output_display()
 
         except Exception as e:
+            # If restoration fails, fall back to generating new layout
             messagebox.showwarning("Restoration Failed",
                                    f"Could not restore exact layout: {str(e)}\n"
                                    "Generating new layout instead...")
             self.generate_floor_plan()
 
     def get_regions_data(self):
+        """Get regions data as list of dictionaries"""
         regions = []
         for item in self.regions_tree.get_children():
             region = {
@@ -1324,6 +729,7 @@
         return regions
 
     def get_rooms_data(self):
+        """Get rooms data as list of dictionaries"""
         rooms = []
         for item in self.rooms_tree.get_children():
             room = {
@@ -1336,21 +742,25 @@
         return rooms
 
     def get_adjacencies_data(self):
+        """Get adjacencies data as list of dictionaries"""
         adjacencies = []
         for i in range(self.adjacencies_listbox.size()):
             adjacency_text = self.adjacencies_listbox.get(i)
-            room1, room2 = adjacency_text.split(" â�� ")
+            room1, room2 = adjacency_text.split(" ↔ ")
             adjacencies.append({"room1": room1, "room2": room2})
         return adjacencies
 
     def get_floor_plan_results(self):
+        """Get floor plan generation results"""
         if not self.floor_plan:
             return None
 
+        # Calculate statistics
         total_area = sum(region['width'] * region['height'] for region in self.floor_plan.floor_regions)
         used_area = sum(room.width * room.height for room in self.floor_plan.rooms if room.x is not None)
         score, adjacent_pairs, violations = self.floor_plan.evaluate_adjacency_score()
 
+        # Get room placements
         room_placements = []
         for room in self.floor_plan.rooms:
             if room.x is not None:
@@ -1381,34 +791,42 @@
         }
 
     def get_current_timestamp(self):
+        """Get current timestamp as string"""
         from datetime import datetime
         return datetime.now().strftime("%Y-%m-%d %H:%M:%S")
 
     def show_screen(self, screen_name):
+        """Show the specified screen and hide others"""
+        # Hide all screens
         for screen in self.screens.values():
             screen.pack_forget()
 
+        # Show selected screen
         if screen_name in self.screens:
             self.screens[screen_name].pack(fill=tk.BOTH, expand=True)
             self.current_screen = screen_name
 
+            # Update button states (optional visual feedback)
             for name, btn in self.nav_buttons.items():
                 if name == screen_name:
                     btn.state(['pressed'])
                 else:
                     btn.state(['!pressed'])
 
+            # Refresh data if switching to certain screens
             if screen_name == "adjacency":
                 self.refresh_room_combos()
             elif screen_name == "non_adjacency":
                 self.refresh_non_adjacency_combos()
 
     def refresh_non_adjacency_combos(self):
+        """Refresh the non-adjacency room combo boxes with current room names"""
         room_names = [self.rooms_tree.item(item)['text'] for item in self.rooms_tree.get_children()]
         self.non_adj_room1_combo['values'] = room_names
         self.non_adj_room2_combo['values'] = room_names
 
     def add_non_adjacency(self):
+        """Add a new non-adjacency"""
         room1 = self.non_adj_room1_combo.get()
         room2 = self.non_adj_room2_combo.get()
 
@@ -1420,8 +838,9 @@
             messagebox.showerror("Error", "A room cannot be non-adjacent to itself")
             return
 
-        non_adjacency1 = f"{room1} ✗ {room2}"  # Use ✗ instead of â†”
-        non_adjacency2 = f"{room2} ✗ {room1}"  # Use ✗ instead of â†”
+        # Check if non-adjacency already exists (in either direction)
+        non_adjacency1 = f"{room1} ✗ {room2}"
+        non_adjacency2 = f"{room2} ✗ {room1}"
 
         for i in range(self.non_adjacencies_listbox.size()):
             existing = self.non_adjacencies_listbox.get(i)
@@ -1429,23 +848,29 @@
                 messagebox.showerror("Error", "This non-adjacency already exists")
                 return
 
+        # Add non-adjacency
         self.non_adjacencies_listbox.insert(tk.END, non_adjacency1)
 
+        # Clear selections
         self.non_adj_room1_combo.set("")
         self.non_adj_room2_combo.set("")
 
     def remove_non_adjacency(self):
+        """Remove selected non-adjacency"""
         selection = self.non_adjacencies_listbox.curselection()
         if selection:
             self.non_adjacencies_listbox.delete(selection[0])
 
     def clear_non_adjacencies(self):
+        """Clear all non-adjacencies"""
         self.non_adjacencies_listbox.delete(0, tk.END)
 
     def load_example_data(self):
+        """Load the example data from the original code"""
+        # Clear existing data
         self.clear_all_data()
-<<<<<<< HEAD
-
+
+        # Load example regions
         example_regions = [
             {'x': 0, 'y': 0, 'width': 10, 'height': 10},
             {'x': 10, 'y': 0, 'width': 8, 'height': 5},
@@ -1460,6 +885,7 @@
             self.regions_tree.set(item, "Width", region['width'])
             self.regions_tree.set(item, "Height", region['height'])
 
+        # Load example rooms
         example_rooms = [
             ("Living Room", 8, 4, 15),
             ("Kitchen", 6, 4, 8),
@@ -1478,6 +904,7 @@
             self.rooms_tree.set(item, "Height", height)
             self.rooms_tree.set(item, "Max Expansion", max_exp)
 
+        # Load example adjacencies
         example_adjacencies = [
             ("Living Room", "Kitchen"),
             ("Living Room", "Bathroom"),
@@ -1490,300 +917,22 @@
 
         for room1, room2 in example_adjacencies:
             self.adjacencies_listbox.insert(tk.END, f"{room1} ↔ {room2}")
-    #
-    # def load_example_data(self):
-    #     self.clear_all_data()
-    #
-    #     # Hospital regions/wings
-    #     hospital_regions = [
-    #         {'x': 0, 'y': 0, 'width': 25, 'height': 20},  # Emergency Wing
-    #         {'x': 25, 'y': 0, 'width': 30, 'height': 25},  # Main Hospital Block
-    #         {'x': 0, 'y': 20, 'width': 20, 'height': 15},  # Surgical Wing
-    #         {'x': 55, 'y': 0, 'width': 15, 'height': 30},  # Administrative Wing
-    #         {'x': 20, 'y': 20, 'width': 25, 'height': 20},  # Patient Wards
-    #         {'x': 45, 'y': 25, 'width': 25, 'height': 15}  # Diagnostic Wing
-    #     ]
-    #
-    #     for i, region in enumerate(hospital_regions):
-    #         wing_names = ["Emergency Wing", "Main Hospital", "Surgical Wing",
-    #                       "Administrative Wing", "Patient Wards", "Diagnostic Wing"]
-    #         item = self.regions_tree.insert("", "end", text=wing_names[i])
-    #         self.regions_tree.set(item, "X", region['x'])
-    #         self.regions_tree.set(item, "Y", region['y'])
-    #         self.regions_tree.set(item, "Width", region['width'])
-    #         self.regions_tree.set(item, "Height", region['height'])
-    #
-    #     # Hospital rooms with realistic proportions
-    #     hospital_rooms = [
-    #         # Emergency Department
-    #         ("Emergency Reception", 8, 6, 12),
-    #         ("Triage Room 1", 4, 3, 5),
-    #         ("Triage Room 2", 4, 3, 5),
-    #         ("Trauma Bay 1", 6, 5, 8),
-    #         ("Trauma Bay 2", 6, 5, 8),
-    #         ("Emergency Storage", 3, 4, 2),
-    #
-    #         # Surgical Wing
-    #         ("Operating Room 1", 8, 8, 10),
-    #         ("Operating Room 2", 8, 8, 10),
-    #         ("Operating Room 3", 8, 8, 10),
-    #         ("Pre-Op Room", 6, 4, 6),
-    #         ("Post-Op Recovery", 10, 6, 12),
-    #         ("Surgical Storage", 4, 3, 3),
-    #         ("Anesthesia Prep", 5, 4, 4),
-    #
-    #         # Patient Wards
-    #         ("ICU Room 101", 5, 4, 6),
-    #         ("ICU Room 102", 5, 4, 6),
-    #         ("ICU Room 103", 5, 4, 6),
-    #         ("ICU Room 104", 5, 4, 6),
-    #         ("General Ward 201", 12, 8, 15),
-    #         ("General Ward 202", 12, 8, 15),
-    #         ("Private Room 301", 4, 4, 4),
-    #         ("Private Room 302", 4, 4, 4),
-    #         ("Private Room 303", 4, 4, 4),
-    #         ("Nurses Station", 6, 4, 8),
-    #
-    #         # Diagnostic Wing
-    #         ("X-Ray Room 1", 6, 5, 7),
-    #         ("X-Ray Room 2", 6, 5, 7),
-    #         ("CT Scan Room", 8, 6, 10),
-    #         ("MRI Room", 10, 8, 12),
-    #         ("Ultrasound Room 1", 4, 4, 5),
-    #         ("Ultrasound Room 2", 4, 4, 5),
-    #         ("Lab - Hematology", 8, 6, 10),
-    #         ("Lab - Chemistry", 8, 6, 10),
-    #         ("Lab - Microbiology", 6, 5, 8),
-    #         ("Radiology Reading", 5, 4, 6),
-    #
-    #         # Main Hospital Areas
-    #         ("Main Lobby", 15, 12, 25),
-    #         ("Information Desk", 4, 3, 5),
-    #         ("Pharmacy", 8, 6, 10),
-    #         ("Cafeteria", 20, 15, 30),
-    #         ("Chapel", 8, 10, 12),
-    #         ("Gift Shop", 5, 4, 6),
-    #         ("Main Elevator Bank", 6, 4, 8),
-    #
-    #         # Administrative Wing
-    #         ("Admin Reception", 6, 4, 8),
-    #         ("CEO Office", 5, 4, 6),
-    #         ("Medical Director Office", 4, 4, 5),
-    #         ("HR Department", 10, 8, 12),
-    #         ("Finance Department", 8, 6, 10),
-    #         ("Conference Room A", 8, 6, 10),
-    #         ("Conference Room B", 6, 4, 8),
-    #         ("Medical Records", 12, 8, 15),
-    #         ("IT Department", 8, 6, 10),
-    #
-    #         # Support Areas
-    #         ("Central Supply", 10, 8, 12),
-    #         ("Laundry", 8, 10, 12),
-    #         ("Kitchen", 12, 10, 18),
-    #         ("Maintenance Shop", 6, 8, 10),
-    #         ("Electrical Room", 4, 4, 3),
-    #         ("HVAC Room", 6, 6, 5),
-    #         ("Emergency Generator", 8, 6, 8),
-    #         ("Staff Lounge", 8, 6, 10),
-    #         ("Staff Lockers", 6, 8, 8),
-    #         ("Security Office", 4, 3, 4),
-    #
-    #         # Specialized Areas
-    #         ("Dialysis Unit", 15, 10, 20),
-    #         ("Physical Therapy", 12, 10, 18),
-    #         ("Occupational Therapy", 8, 8, 12),
-    #         ("Cardiac Cath Lab", 8, 6, 10),
-    #         ("Endoscopy Suite", 6, 5, 8),
-    #         ("Sleep Study Room", 4, 4, 5),
-    #         ("Isolation Room 1", 4, 4, 4),
-    #         ("Isolation Room 2", 4, 4, 4),
-    #         ("Medical Library", 10, 8, 12),
-    #         ("Patient Education", 6, 5, 8)
-    #     ]
-    #
-    #     for room_data in hospital_rooms:
-    #         name, width, height, max_exp = room_data
-    #         item = self.rooms_tree.insert("", "end", text=name)
-    #         self.rooms_tree.set(item, "Width", width)
-    #         self.rooms_tree.set(item, "Height", height)
-    #         self.rooms_tree.set(item, "Max Expansion", max_exp)
-    #
-    #     # Hospital adjacencies - realistic connections
-    #     hospital_adjacencies = [
-    #         # Emergency Department connections
-    #         ("Emergency Reception", "Triage Room 1"),
-    #         ("Emergency Reception", "Triage Room 2"),
-    #         ("Triage Room 1", "Trauma Bay 1"),
-    #         ("Triage Room 2", "Trauma Bay 2"),
-    #         ("Trauma Bay 1", "Operating Room 1"),
-    #         ("Emergency Storage", "Trauma Bay 1"),
-    #         ("Emergency Reception", "Main Lobby"),
-    #
-    #         # Surgical Wing connections
-    #         ("Pre-Op Room", "Operating Room 1"),
-    #         ("Pre-Op Room", "Operating Room 2"),
-    #         ("Pre-Op Room", "Operating Room 3"),
-    #         ("Operating Room 1", "Post-Op Recovery"),
-    #         ("Operating Room 2", "Post-Op Recovery"),
-    #         ("Operating Room 3", "Post-Op Recovery"),
-    #         ("Anesthesia Prep", "Operating Room 1"),
-    #         ("Surgical Storage", "Operating Room 2"),
-    #
-    #         # ICU connections
-    #         ("Nurses Station", "ICU Room 101"),
-    #         ("Nurses Station", "ICU Room 102"),
-    #         ("Nurses Station", "ICU Room 103"),
-    #         ("Nurses Station", "ICU Room 104"),
-    #         ("ICU Room 101", "ICU Room 102"),
-    #         ("ICU Room 103", "ICU Room 104"),
-    #
-    #         # General ward connections
-    #         ("General Ward 201", "General Ward 202"),
-    #         ("Nurses Station", "General Ward 201"),
-    #         ("Private Room 301", "Private Room 302"),
-    #         ("Private Room 302", "Private Room 303"),
-    #
-    #         # Diagnostic connections
-    #         ("X-Ray Room 1", "X-Ray Room 2"),
-    #         ("CT Scan Room", "MRI Room"),
-    #         ("Ultrasound Room 1", "Ultrasound Room 2"),
-    #         ("Lab - Hematology", "Lab - Chemistry"),
-    #         ("Lab - Chemistry", "Lab - Microbiology"),
-    #         ("Radiology Reading", "CT Scan Room"),
-    #
-    #         # Main hospital connections
-    #         ("Main Lobby", "Information Desk"),
-    #         ("Main Lobby", "Pharmacy"),
-    #         ("Main Lobby", "Cafeteria"),
-    #         ("Main Lobby", "Chapel"),
-    #         ("Main Lobby", "Gift Shop"),
-    #         ("Main Lobby", "Main Elevator Bank"),
-    #         ("Cafeteria", "Kitchen"),
-    #
-    #         # Administrative connections
-    #         ("Admin Reception", "CEO Office"),
-    #         ("Admin Reception", "Medical Director Office"),
-    #         ("HR Department", "Finance Department"),
-    #         ("Conference Room A", "Conference Room B"),
-    #         ("Medical Records", "Admin Reception"),
-    #         ("IT Department", "Admin Reception"),
-    #
-    #         # Support area connections
-    #         ("Central Supply", "Surgical Storage"),
-    #         ("Central Supply", "Emergency Storage"),
-    #         ("Laundry", "Central Supply"),
-    #         ("Kitchen", "Cafeteria"),
-    #         ("Maintenance Shop", "Electrical Room"),
-    #         ("Maintenance Shop", "HVAC Room"),
-    #         ("Staff Lounge", "Staff Lockers"),
-    #         ("Security Office", "Main Lobby"),
-    #
-    #         # Specialized connections
-    #         ("Dialysis Unit", "Nurses Station"),
-    #         ("Physical Therapy", "Occupational Therapy"),
-    #         ("Cardiac Cath Lab", "Post-Op Recovery"),
-    #         ("Endoscopy Suite", "Pre-Op Room"),
-    #         ("Isolation Room 1", "Isolation Room 2"),
-    #         ("Medical Library", "Patient Education"),
-    #
-    #         # Cross-departmental connections
-    #         ("Emergency Reception", "Lab - Hematology"),
-    #         ("Operating Room 1", "Central Supply"),
-    #         ("Pharmacy", "Nurses Station"),
-    #         ("Main Elevator Bank", "General Ward 201"),
-    #         ("Main Elevator Bank", "ICU Room 101"),
-    #         ("Emergency Generator", "Electrical Room"),
-    #         ("Sleep Study Room", "Nurses Station")
-    #     ]
-    #
-    #     for room1, room2 in hospital_adjacencies:
-    #         self.adjacencies_listbox.insert(tk.END, f"{room1} ↔ {room2}")
-=======
-        #
-        # example_regions = [
-        #     {'x': 0, 'y': 0, 'width': 20, 'height': 20},
-        #     {'x': 20, 'y': 0, 'width': 20, 'height': 20},
-        #     {'x': 0, 'y': 20, 'width': 20, 'height': 20},
-        #     {'x': 20, 'y': 20, 'width': 20, 'height': 20},
-        #     {'x': 40, 'y': 0, 'width': 20, 'height': 20},
-        #     {'x': 40, 'y': 20, 'width': 20, 'height': 20},
-        # ]
-        #
-        # for i, region in enumerate(example_regions):
-        #     item = self.regions_tree.insert("", "end", text=f"Region {i + 1}")
-        #     self.regions_tree.set(item, "X", region['x'])
-        #     self.regions_tree.set(item, "Y", region['y'])
-        #     self.regions_tree.set(item, "Width", region['width'])
-        #     self.regions_tree.set(item, "Height", region['height'])
-        #
-        # example_rooms = [
-        #     ("Main Reception", 8, 5, 6),
-        #     ("Waiting Area A", 10, 6, 8),
-        #     ("Waiting Area B", 10, 6, 8),
-        #     ("Doctor Room 1", 5, 5, 5),
-        #     ("Doctor Room 2", 5, 5, 5),
-        #     ("Doctor Room 3", 5, 5, 5),
-        #     ("Operation Theater 1", 8, 8, 8),
-        #     ("Operation Theater 2", 8, 8, 8),
-        #     ("ICU 1", 6, 6, 6),
-        #     ("ICU 2", 6, 6, 6),
-        #     ("Pharmacy", 5, 5, 4),
-        #     ("Radiology", 6, 6, 6),
-        #     ("Emergency Room", 8, 6, 6),
-        #     ("Laboratory", 6, 6, 6),
-        #     ("Cafeteria", 10, 8, 2),
-        #     ("Washroom A", 3, 3, 0),
-        #     ("Washroom B", 3, 3, 0),
-        #     ("Admin Office", 6, 5, 2),
-        #     ("Storage", 5, 5, 1),
-        #     ("Ambulance Bay", 10, 5, 0),
-        # ]
-        #
-        # for room_data in example_rooms:
-        #     name, width, height, max_exp = room_data
-        #     item = self.rooms_tree.insert("", "end", text=name)
-        #     self.rooms_tree.set(item, "Width", width)
-        #     self.rooms_tree.set(item, "Height", height)
-        #     self.rooms_tree.set(item, "Max Expansion", max_exp)
-        #
-        # example_adjacencies = [
-        #     ("Main Reception", "Waiting Area A"),
-        #     ("Main Reception", "Waiting Area B"),
-        #     ("Waiting Area A", "Doctor Room 1"),
-        #     ("Waiting Area B", "Doctor Room 2"),
-        #     ("Doctor Room 1", "Operation Theater 1"),
-        #     ("Doctor Room 2", "Operation Theater 2"),
-        #     ("Operation Theater 1", "ICU 1"),
-        #     ("Operation Theater 2", "ICU 2"),
-        #     ("Main Reception", "Pharmacy"),
-        #     ("Main Reception", "Emergency Room"),
-        #     ("Emergency Room", "ICU 1"),
-        #     ("Emergency Room", "Radiology"),
-        #     ("Radiology", "Laboratory"),
-        #     ("Cafeteria", "Waiting Area A"),
-        #     ("Cafeteria", "Admin Office"),
-        #     ("Admin Office", "Storage"),
-        #     ("ICU 1", "Washroom A"),
-        #     ("ICU 2", "Washroom B"),
-        #     ("Ambulance Bay", "Emergency Room"),
-        #     ("Pharmacy", "Washroom A"),
-        # ]
-        #
-        # for room1, room2 in example_adjacencies:
-        #     self.adjacencies_listbox.insert(tk.END, f"{room1} - {room2}")
->>>>>>> 4f624af1
 
     def clear_all_data(self):
+        """Clear all data from the GUI"""
+        # Clear regions
         for item in self.regions_tree.get_children():
             self.regions_tree.delete(item)
 
+        # Clear rooms
         for item in self.rooms_tree.get_children():
             self.rooms_tree.delete(item)
 
+        # Clear adjacencies
         self.adjacencies_listbox.delete(0, tk.END)
-        self.non_adjacencies_listbox.delete(0, tk.END)
 
     def add_region(self):
+        """Add a new region"""
         try:
             x = int(self.region_x_var.get())
             y = int(self.region_y_var.get())
@@ -1794,6 +943,7 @@
                 messagebox.showerror("Error", "Width and height must be positive")
                 return
 
+            # Add to tree
             region_count = len(self.regions_tree.get_children()) + 1
             item = self.regions_tree.insert("", "end", text=f"Region {region_count}")
             self.regions_tree.set(item, "X", x)
@@ -1801,6 +951,7 @@
             self.regions_tree.set(item, "Width", width)
             self.regions_tree.set(item, "Height", height)
 
+            # Clear input fields
             self.region_x_var.set("")
             self.region_y_var.set("")
             self.region_width_var.set("")
@@ -1810,43 +961,52 @@
             messagebox.showerror("Error", "Please enter valid numbers")
 
     def remove_region(self):
+        """Remove selected region"""
         selected = self.regions_tree.selection()
         if selected:
             self.regions_tree.delete(selected[0])
 
     def edit_region(self):
+        """Edit the selected region"""
         selected = self.regions_tree.selection()
         if not selected:
             messagebox.showwarning("Warning", "Please select a region to edit")
             return
 
+        # Get current values from the selected region
         item = selected[0]
         current_x = self.regions_tree.set(item, "X")
         current_y = self.regions_tree.set(item, "Y")
         current_width = self.regions_tree.set(item, "Width")
         current_height = self.regions_tree.set(item, "Height")
 
+        # Populate input fields with current values
         self.region_x_var.set(current_x)
         self.region_y_var.set(current_y)
         self.region_width_var.set(current_width)
         self.region_height_var.set(current_height)
 
+        # Remove the selected region (it will be re-added with new values when user clicks Add)
         region_name = self.regions_tree.item(item)['text']
         self.regions_tree.delete(item)
 
+        # Show message to user
         messagebox.showinfo("Edit Mode",
                             f"Region values loaded into input fields.\nModify the values and click 'Add Region' to save changes.\n\nNote: {region_name} has been temporarily removed.")
 
     def clear_regions(self):
+        """Clear all regions"""
         for item in self.regions_tree.get_children():
             self.regions_tree.delete(item)
 
     def edit_room(self):
+        """Edit the selected room"""
         selected = self.rooms_tree.selection()
         if not selected:
             messagebox.showwarning("Warning", "Please select a room to edit")
             return
 
+        # Store edit context for the dialog
         self.edit_context = {
             'selected_item': selected[0],
             'current_name': self.rooms_tree.item(selected[0])['text'],
@@ -1855,59 +1015,70 @@
             'current_max_exp': self.rooms_tree.set(selected[0], "Max Expansion")
         }
 
+        # Create edit dialog
         self.edit_window = tk.Toplevel(self.root)
         self.edit_window.title("Edit Room")
-        self.edit_window.geometry("400x300")
+        self.edit_window.geometry("400x300")  # Increased height
         self.edit_window.resizable(False, False)
         self.edit_window.transient(self.root)
         self.edit_window.grab_set()
 
+        # Center the dialog
         self.edit_window.update_idletasks()
         x = (self.edit_window.winfo_screenwidth() // 2) - (self.edit_window.winfo_width() // 2)
         y = (self.edit_window.winfo_screenheight() // 2) - (self.edit_window.winfo_height() // 2)
         self.edit_window.geometry(f"+{x}+{y}")
 
-        main_frame = ttk.Frame(self.edit_window, padding=15)
+        # Create form
+        main_frame = ttk.Frame(self.edit_window, padding=15)  # Reduced padding
         main_frame.pack(fill=tk.BOTH, expand=True)
 
         ttk.Label(main_frame, text="Edit Room Properties",
-                  font=("Arial", 12, "bold")).pack(pady=(0, 10))
-
+                  font=("Arial", 12, "bold")).pack(pady=(0, 10))  # Reduced padding
+
+        # Form fields
         fields_frame = ttk.Frame(main_frame)
-        fields_frame.pack(fill=tk.X, pady=5)
-
+        fields_frame.pack(fill=tk.X, pady=5)  # Reduced padding
+
+        # Name field
         ttk.Label(fields_frame, text="Room Name:").grid(row=0, column=0, sticky=tk.W, pady=5)
         self.edit_name_var = tk.StringVar(value=self.edit_context['current_name'])
         name_entry = ttk.Entry(fields_frame, textvariable=self.edit_name_var, width=20)
         name_entry.grid(row=0, column=1, padx=(10, 0), pady=5, sticky=tk.W)
 
+        # Width field
         ttk.Label(fields_frame, text="Width:").grid(row=1, column=0, sticky=tk.W, pady=5)
         self.edit_width_var = tk.StringVar(value=self.edit_context['current_width'])
         width_entry = ttk.Entry(fields_frame, textvariable=self.edit_width_var, width=20)
         width_entry.grid(row=1, column=1, padx=(10, 0), pady=5, sticky=tk.W)
 
+        # Height field
         ttk.Label(fields_frame, text="Height:").grid(row=2, column=0, sticky=tk.W, pady=5)
         self.edit_height_var = tk.StringVar(value=self.edit_context['current_height'])
         height_entry = ttk.Entry(fields_frame, textvariable=self.edit_height_var, width=20)
         height_entry.grid(row=2, column=1, padx=(10, 0), pady=5, sticky=tk.W)
 
+        # Max Expansion field
         ttk.Label(fields_frame, text="Max Expansion:").grid(row=3, column=0, sticky=tk.W, pady=5)
         self.edit_max_exp_var = tk.StringVar(value=self.edit_context['current_max_exp'])
         max_exp_entry = ttk.Entry(fields_frame, textvariable=self.edit_max_exp_var, width=20)
         max_exp_entry.grid(row=3, column=1, padx=(10, 0), pady=5, sticky=tk.W)
 
+        # Buttons
         button_frame = ttk.Frame(main_frame)
-        button_frame.pack(pady=(15, 10))
+        button_frame.pack(pady=(15, 10))  # Reduced padding
 
         ttk.Button(button_frame, text="Save Changes",
                    command=self.save_room_changes).pack(side=tk.LEFT, padx=5)
         ttk.Button(button_frame, text="Cancel",
                    command=self.cancel_room_edit).pack(side=tk.LEFT, padx=5)
 
+        # Focus on name field and select all text
         name_entry.focus()
         name_entry.select_range(0, tk.END)
 
     def add_bulk_rooms(self):
+        """Add multiple rooms with sequential naming"""
         try:
             base_name = self.bulk_room_name_var.get().strip()
             quantity = int(self.bulk_room_quantity_var.get())
@@ -1915,6 +1086,7 @@
             height = int(self.bulk_room_height_var.get())
             max_exp = int(self.bulk_room_max_exp_var.get())
 
+            # Validation
             if not base_name:
                 messagebox.showerror("Error", "Please enter a base room name")
                 return
@@ -1931,8 +1103,10 @@
                 messagebox.showerror("Error", "Max expansion cannot be negative")
                 return
 
+            # Get existing room names to check for conflicts
             existing_names = {self.rooms_tree.item(item)['text'] for item in self.rooms_tree.get_children()}
 
+            # Generate room names and check for conflicts
             new_room_names = []
             for i in range(1, quantity + 1):
                 room_name = f"{base_name}{i}"
@@ -1941,9 +1115,11 @@
                     return
                 new_room_names.append(room_name)
 
+            # Add all rooms
             added_count = 0
             for room_name in new_room_names:
                 try:
+                    # Add to tree
                     item = self.rooms_tree.insert("", "end", text=room_name)
                     self.rooms_tree.set(item, "Width", width)
                     self.rooms_tree.set(item, "Height", height)
@@ -1954,12 +1130,14 @@
                     break
 
             if added_count > 0:
+                # Clear input fields
                 self.bulk_room_name_var.set("")
                 self.bulk_room_quantity_var.set("")
                 self.bulk_room_width_var.set("")
                 self.bulk_room_height_var.set("")
                 self.bulk_room_max_exp_var.set("")
 
+                # Refresh room combos
                 self.refresh_room_combos()
 
                 messagebox.showinfo("Success", f"Successfully added {added_count} rooms")
@@ -2779,56 +1957,56 @@
                            fontsize=max(6, font_size - 2))
 
         # Create summary text
-        # self._create_constraint_summary(constraint_stats, num_rooms, font_size)
-
-    # def _create_constraint_summary(self, constraint_stats, num_rooms, font_size):
-    #     """Create constraint summary text with room identification legend"""
-    #     if num_rooms > 300:  # Skip summary for very large plans
-    #         return
-    #
-    #     total_constraints = len(self.floor_plan.adjacency_graph.edges) + len(self.floor_plan.non_adjacency_graph.edges)
-    #
-    #     summary_text = f"Rooms: {num_rooms}\n"
-    #
-    #     if num_rooms <= 100:
-    #         # Detailed summary
-    #         summary_text += f"Adjacency: {len(constraint_stats['adjacent_pairs'])}/{len(self.floor_plan.adjacency_graph.edges)} satisfied\n"
-    #         summary_text += f"Non-adjacency: {len(constraint_stats['non_adjacency_satisfied'])}/{len(self.floor_plan.non_adjacency_graph.edges)} satisfied"
-    #
-    #         if constraint_stats['non_adjacency_violated']:
-    #             summary_text += f"\nViolations: {len(constraint_stats['non_adjacency_violated'])} non-adjacency"
-    #     else:
-    #         # Simplified summary
-    #         total_violations = len(constraint_stats["unsatisfied_adjacencies"]) + len(
-    #             constraint_stats["non_adjacency_violated"])
-    #         total_satisfied = len(constraint_stats["adjacent_pairs"]) + len(constraint_stats["non_adjacency_satisfied"])
-    #         if total_constraints > 0:
-    #             summary_text += f"Constraints: {total_satisfied}/{total_constraints} satisfied"
-    #             if total_violations > 0:
-    #                 summary_text += f"\nViolations: {total_violations}"
-    #
-    #     # Add identification help for large plans
-    #     if num_rooms > 50:
-    #         summary_text += f"\n\nRoom IDs shown (1-{num_rooms})"
-    #         summary_text += "\nClick plot for room list"
-    #
-    #     # Choose background color based on violations
-    #     has_violations = len(constraint_stats["non_adjacency_violated"]) > 0 or len(
-    #         constraint_stats["unsatisfied_adjacencies"]) > 0
-    #     all_satisfied = (len(constraint_stats["adjacent_pairs"]) == len(self.floor_plan.adjacency_graph.edges) and
-    #                      len(constraint_stats["non_adjacency_satisfied"]) == len(
-    #                 self.floor_plan.non_adjacency_graph.edges))
-    #
-    #     bg_color = "lightcoral" if has_violations else "lightgreen" if all_satisfied else "lightyellow"
-    #
-    #     # Adaptive text size and positioning
-    #     text_font_size = max(6, min(font_size, 12))
-    #     text_alpha = max(0.7, min(0.9, 1.0 / np.sqrt(num_rooms / 50 + 1)))
-    #
-    #     self.ax.text(0.02, 0.98, summary_text, transform=self.ax.transAxes,
-    #                  verticalalignment='top',
-    #                  bbox=dict(boxstyle="round,pad=0.3", facecolor=bg_color, alpha=text_alpha),
-    #                  fontsize=text_font_size, fontweight='bold')
+        self._create_constraint_summary(constraint_stats, num_rooms, font_size)
+
+    def _create_constraint_summary(self, constraint_stats, num_rooms, font_size):
+        """Create constraint summary text with room identification legend"""
+        if num_rooms > 300:  # Skip summary for very large plans
+            return
+
+        total_constraints = len(self.floor_plan.adjacency_graph.edges) + len(self.floor_plan.non_adjacency_graph.edges)
+
+        summary_text = f"Rooms: {num_rooms}\n"
+
+        if num_rooms <= 100:
+            # Detailed summary
+            summary_text += f"Adjacency: {len(constraint_stats['adjacent_pairs'])}/{len(self.floor_plan.adjacency_graph.edges)} satisfied\n"
+            summary_text += f"Non-adjacency: {len(constraint_stats['non_adjacency_satisfied'])}/{len(self.floor_plan.non_adjacency_graph.edges)} satisfied"
+
+            if constraint_stats['non_adjacency_violated']:
+                summary_text += f"\nViolations: {len(constraint_stats['non_adjacency_violated'])} non-adjacency"
+        else:
+            # Simplified summary
+            total_violations = len(constraint_stats["unsatisfied_adjacencies"]) + len(
+                constraint_stats["non_adjacency_violated"])
+            total_satisfied = len(constraint_stats["adjacent_pairs"]) + len(constraint_stats["non_adjacency_satisfied"])
+            if total_constraints > 0:
+                summary_text += f"Constraints: {total_satisfied}/{total_constraints} satisfied"
+                if total_violations > 0:
+                    summary_text += f"\nViolations: {total_violations}"
+
+        # Add identification help for large plans
+        if num_rooms > 50:
+            summary_text += f"\n\nRoom IDs shown (1-{num_rooms})"
+            summary_text += "\nClick plot for room list"
+
+        # Choose background color based on violations
+        has_violations = len(constraint_stats["non_adjacency_violated"]) > 0 or len(
+            constraint_stats["unsatisfied_adjacencies"]) > 0
+        all_satisfied = (len(constraint_stats["adjacent_pairs"]) == len(self.floor_plan.adjacency_graph.edges) and
+                         len(constraint_stats["non_adjacency_satisfied"]) == len(
+                    self.floor_plan.non_adjacency_graph.edges))
+
+        bg_color = "lightcoral" if has_violations else "lightgreen" if all_satisfied else "lightyellow"
+
+        # Adaptive text size and positioning
+        text_font_size = max(6, min(font_size, 12))
+        text_alpha = max(0.7, min(0.9, 1.0 / np.sqrt(num_rooms / 50 + 1)))
+
+        self.ax.text(0.02, 0.98, summary_text, transform=self.ax.transAxes,
+                     verticalalignment='top',
+                     bbox=dict(boxstyle="round,pad=0.3", facecolor=bg_color, alpha=text_alpha),
+                     fontsize=text_font_size, fontweight='bold')
 
     def _create_simple_summary(self, constraint_stats, font_size):
         """Create very simple summary for extremely large plans"""
@@ -2849,19 +2027,36 @@
 
 
 def main():
+    """Main function to run the GUI"""
     root = tk.Tk()
+
+    # Configure style
+    style = ttk.Style()
+
+    # Try to use a modern theme
+    try:
+        style.theme_use('clam')  # More modern than default
+    except:
+        pass  # Fall back to default theme
+
+    # Configure some custom styles
+    style.configure('Accent.TButton', foreground='white')
+
+    # Create and run the application
     app = FloorPlanGUI(root)
+
+    # Center the window
+    root.update_idletasks()
+    width = root.winfo_width()
+    height = root.winfo_height()
+    x = (root.winfo_screenwidth() // 2) - (width // 2)
+    y = (root.winfo_screenheight() // 2) - (height // 2)
+    root.geometry(f'{width}x{height}+{x}+{y}')
+
     root.mainloop()
 
 
-<<<<<<< HEAD
 if __name__ == "__main__":
     main()
-=======
-
-
-if __name__ == "__main__":
-    root = tk.Tk()
-    app = FloorPlanGUI(root)
-    root.mainloop()
->>>>>>> 4f624af1
+
+
